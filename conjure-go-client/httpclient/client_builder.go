--- conflicted
+++ resolved
@@ -36,16 +36,10 @@
 type clientBuilder struct {
 	httpClientBuilder
 
-<<<<<<< HEAD
-	uris           refreshable.StringSlice
-	maxRetries     refreshable.Int
-	backoffOptions []retry.Option
-=======
 	uris                   refreshable.StringSlice
-	maxRetries             int
+	maxRetries             refreshable.Int
 	enableUnlimitedRetries bool
 	backoffOptions         []retry.Option
->>>>>>> 087ea17f
 
 	errorDecoder                  ErrorDecoder
 	disableTraceHeaderPropagation bool
@@ -107,16 +101,6 @@
 		edm = errorDecoderMiddleware(b.errorDecoder)
 	}
 
-<<<<<<< HEAD
-=======
-	if b.enableUnlimitedRetries {
-		// max retries of 0 indicates no limit
-		b.maxRetries = 0
-	} else if b.maxRetries == 0 {
-		b.maxRetries = 2 * len(b.uris.CurrentStringSlice())
-	}
-
->>>>>>> 087ea17f
 	return &clientImpl{
 		client:                        *client,
 		uris:                          b.uris,
