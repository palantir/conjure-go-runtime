--- conflicted
+++ resolved
@@ -49,7 +49,8 @@
 type clientBuilder struct {
 	HTTP *httpClientBuilder
 
-	URIs refreshable.StringSlice
+	URIs             refreshable.StringSlice
+	URIScorerBuilder func([]string) internal.URIScoringMiddleware
 
 	ErrorDecoder ErrorDecoder
 
@@ -66,16 +67,8 @@
 	TransportParams refreshingclient.RefreshableTransportParams
 	Middlewares     []Middleware
 
-<<<<<<< HEAD
 	DisableMetrics      refreshable.Bool
 	MetricsTagProviders []TagsProvider
-=======
-	// http.Client modifiers
-	Timeout           time.Duration
-	Middlewares       []Middleware
-	metricsMiddleware Middleware
-	URIScorerBuilder  func([]string) internal.URIScoringMiddleware
->>>>>>> 14b9ccc4
 
 	// These middleware options are not refreshed anywhere because they are not in ClientConfig,
 	// but they could be made refreshable if ever needed.
@@ -110,35 +103,7 @@
 	}
 	transport = wrapTransport(transport, b.Middlewares...)
 
-	//<<<<<<< HEAD
 	return refreshingclient.NewRefreshableHTTPClient(transport, b.Timeout), nil
-	//=======
-	//	if b.enableUnlimitedRetries {
-	//		// maxAttempts of 0 indicates no limit
-	//		b.maxAttempts = 0
-	//	} else if b.maxAttempts == 0 {
-	//		b.maxAttempts = 2 * len(b.uris)
-	//	}
-	//	var uriScorer internal.URIScoringMiddleware
-	//	if len(b.uris) == 1 {
-	//		uriScorer = internal.NewNoopURIScoringMiddleware(b.uris)
-	//	} else {
-	//		uriScorer = internal.NewBalancedURIScoringMiddleware(b.uris, func() int64 {
-	//			return time.Now().UnixNano()
-	//		})
-	//	}
-	//	return &clientImpl{
-	//		client:                        *client,
-	//		uriScorer:                     uriScorer,
-	//		maxAttempts:                   b.maxAttempts,
-	//		backoffOptions:                b.backoffOptions,
-	//		disableTraceHeaderPropagation: b.disableTraceHeaderPropagation,
-	//		middlewares:                   middlewares,
-	//		metricsMiddleware:             b.metricsMiddleware,
-	//		errorDecoderMiddleware:        edm,
-	//		bufferPool:                    b.BytesBufferPool,
-	//	}, nil
-	//>>>>>>> develop
 }
 
 // NewClient returns a configured client ready for use.
@@ -183,23 +148,20 @@
 	if err != nil {
 		return nil, err
 	}
-<<<<<<< HEAD
 
 	var recovery Middleware
 	if !b.HTTP.DisableRecovery {
 		recovery = recoveryMiddleware{}
 	}
-	uris := internal.NewRefreshableURIScoringMiddleware(b.URIs, func(uris []string) internal.URIScoringMiddleware {
-		if len(uris) == 1 {
-			return internal.NewNoopURIScoringMiddleware(uris)
-		}
-		// TODO? Balanced middleware preserve scoring across reloads by handling dynamically updating URI set.
-		return internal.NewBalancedURIScoringMiddleware(uris, func() int64 { return time.Now().UnixNano() })
-	})
-
+	uriScorer := internal.NewRefreshableURIScoringMiddleware(b.URIs, func(uris []string) internal.URIScoringMiddleware {
+		if b.URIScorerBuilder == nil {
+			return internal.NewRandomURIScoringMiddleware(uris, func() int64 { return time.Now().UnixNano() })
+		}
+		return b.URIScorerBuilder(uris)
+	})
 	return &clientImpl{
 		client:                 httpClient,
-		uriScorer:              uris,
+		uriScorer:              uriScorer,
 		maxAttempts:            b.MaxAttempts,
 		backoffOptions:         b.RetryParams,
 		middlewares:            middleware,
@@ -209,50 +171,6 @@
 	}, nil
 }
 
-=======
-	return &clientImpl{
-		client:                        *client,
-		uriScorer:                     b.httpClientBuilder.URIScorerBuilder(b.uris),
-		maxAttempts:                   b.maxAttempts,
-		backoffOptions:                b.backoffOptions,
-		disableTraceHeaderPropagation: b.disableTraceHeaderPropagation,
-		middlewares:                   middlewares,
-		metricsMiddleware:             b.metricsMiddleware,
-		errorDecoderMiddleware:        edm,
-		bufferPool:                    b.BytesBufferPool,
-	}, nil
-}
-
-func getDefaultHTTPClientBuilder() *httpClientBuilder {
-	defaultTLSConfig, _ := tlsconfig.NewClientConfig()
-	uriScorerBuilder := func(uris []string) internal.URIScoringMiddleware {
-		return internal.NewRandomURIScoringMiddleware(uris, func() int64 {
-			return time.Now().UnixNano()
-		})
-	}
-	return &httpClientBuilder{
-		URIScorerBuilder: uriScorerBuilder,
-		// These values are primarily pulled from http.DefaultTransport.
-		Proxy:                 http.ProxyFromEnvironment,
-		TLSClientConfig:       defaultTLSConfig,
-		Timeout:               1 * time.Minute,
-		DialTimeout:           10 * time.Second,
-		KeepAlive:             30 * time.Second,
-		EnableIPV6:            false,
-		DisableHTTP2:          false,
-		IdleConnTimeout:       90 * time.Second,
-		TLSHandshakeTimeout:   10 * time.Second,
-		ExpectContinueTimeout: 1 * time.Second,
-		HTTP2ReadIdleTimeout:  30 * time.Second,
-		HTTP2PingTimeout:      15 * time.Second,
-		// These are higher than the defaults, but match Java and
-		// heuristically work better for our relatively large services.
-		MaxIdleConns:        200,
-		MaxIdleConnsPerHost: 100,
-	}
-}
-
->>>>>>> 14b9ccc4
 // NewHTTPClient returns a configured http client ready for use.
 // We apply "sane defaults" before applying the provided params.
 func NewHTTPClient(params ...HTTPClientParam) (*http.Client, error) {
