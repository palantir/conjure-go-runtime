// Copyright (c) 2018 Palantir Technologies. All rights reserved.
//
// Licensed under the Apache License, Version 2.0 (the "License");
// you may not use this file except in compliance with the License.
// You may obtain a copy of the License at
//
//     http://www.apache.org/licenses/LICENSE-2.0
//
// Unless required by applicable law or agreed to in writing, software
// distributed under the License is distributed on an "AS IS" BASIS,
// WITHOUT WARRANTIES OR CONDITIONS OF ANY KIND, either express or implied.
// See the License for the specific language governing permissions and
// limitations under the License.

// Package httpclient provides round trippers/transport wrappers for http clients.
package httpclient

import (
	"crypto/tls"
	"net"
	"net/http"
	"net/url"
	"time"

	"github.com/palantir/pkg/bytesbuffers"
	"github.com/palantir/pkg/retry"
	"github.com/palantir/pkg/tlsconfig"
	"github.com/palantir/witchcraft-go-error"
	"golang.org/x/net/http2"
	"golang.org/x/net/proxy"
)

type clientBuilder struct {
	httpClientBuilder

	uris           []string
	maxRetries     int
	backoffOptions []retry.Option

	errorDecoder                  ErrorDecoder
	disableTraceHeaderPropagation bool
}

type httpClientBuilder struct {
	ServiceName string

	// http.Client modifiers
	Timeout     time.Duration
	Middlewares []Middleware

	// http.Transport modifiers
<<<<<<< HEAD
	MaxIdleConns          int
	MaxIdleConnsPerHost   int
	Proxy                 func(*http.Request) (*url.URL, error)
	TLSClientConfig       *tls.Config
	DisableHTTP2          bool
	DisableRecovery       bool
	DisableTracing        bool
	IdleConnTimeout       time.Duration
	TLSHandshakeTimeout   time.Duration
	ExpectContinueTimeout time.Duration
=======
	MaxIdleConns        int
	MaxIdleConnsPerHost int
	Proxy               func(*http.Request) (*url.URL, error)
	ProxyDialerBuilder  func(*net.Dialer) (proxy.Dialer, error)
	TLSClientConfig     *tls.Config
	DisableHTTP2        bool
	DisableRecovery     bool
	DisableTracing      bool
>>>>>>> b59d7b42

	// http.Dialer modifiers
	DialTimeout time.Duration
	KeepAlive   time.Duration
	EnableIPV6  bool

	BytesBufferPool bytesbuffers.Pool
}

// NewClient returns a configured client ready for use.
// We apply "sane defaults" before applying the provided params.
func NewClient(params ...ClientParam) (Client, error) {
	b := &clientBuilder{
		httpClientBuilder: *getDefaultHTTPClientBuilder(),
		backoffOptions:    []retry.Option{retry.WithInitialBackoff(250 * time.Millisecond)},
		errorDecoder:      restErrorDecoder{},
	}
	for _, p := range params {
		if p == nil {
			continue
		}
		if err := p.apply(b); err != nil {
			return nil, err
		}
	}
	client, middlewares, err := httpClientAndRoundTripHandlersFromBuilder(&b.httpClientBuilder)
	if err != nil {
		return nil, err
	}
	if b.errorDecoder != nil {
		middlewares = append(middlewares, errorDecoderMiddleware(b.errorDecoder))
	}

	if b.maxRetries == 0 {
		b.maxRetries = 2 * len(b.uris)
	}

	for _, middleware := range middlewares {
		client.Transport = wrapTransport(client.Transport, middleware)
	}
	return &clientImpl{
		client:                        *client,
		uris:                          b.uris,
		maxRetries:                    b.maxRetries,
		backoffOptions:                b.backoffOptions,
		disableTraceHeaderPropagation: b.disableTraceHeaderPropagation,
	}, nil
}

func getDefaultHTTPClientBuilder() *httpClientBuilder {
	defaultTLSConfig, _ := tlsconfig.NewClientConfig()
	return &httpClientBuilder{
		// These values are primarily pulled from http.DefaultTransport.
		TLSClientConfig:       defaultTLSConfig,
		Timeout:               1 * time.Minute,
		DialTimeout:           30 * time.Second,
		KeepAlive:             30 * time.Second,
		MaxIdleConns:          32,
		MaxIdleConnsPerHost:   32,
		EnableIPV6:            false,
		DisableHTTP2:          false,
		IdleConnTimeout:       90 * time.Second,
		TLSHandshakeTimeout:   10 * time.Second,
		ExpectContinueTimeout: 1 * time.Second,
	}
}

// NewHTTPClient returns a configured http client ready for use.
// We apply "sane defaults" before applying the provided params.
func NewHTTPClient(params ...HTTPClientParam) (*http.Client, error) {
	b := getDefaultHTTPClientBuilder()
	for _, p := range params {
		if p == nil {
			continue
		}
		if err := p.applyHTTPClient(b); err != nil {
			return nil, err
		}
	}
	client, roundTrippers, err := httpClientAndRoundTripHandlersFromBuilder(b)
	if err != nil {
		return nil, err
	}
	for _, handler := range roundTrippers {
		client.Transport = wrapTransport(client.Transport, handler)
	}
	return client, err
}

func httpClientAndRoundTripHandlersFromBuilder(b *httpClientBuilder) (*http.Client, []Middleware, error) {
	dialer := &net.Dialer{
		Timeout:   b.DialTimeout,
		KeepAlive: b.KeepAlive,
		DualStack: b.EnableIPV6,
	}
	transport := &http.Transport{
		DialContext:           dialer.DialContext,
		MaxIdleConns:          b.MaxIdleConns,
		MaxIdleConnsPerHost:   b.MaxIdleConnsPerHost,
		Proxy:                 b.Proxy,
		TLSClientConfig:       b.TLSClientConfig,
		ExpectContinueTimeout: b.ExpectContinueTimeout,
		IdleConnTimeout:       b.IdleConnTimeout,
		TLSHandshakeTimeout:   b.TLSHandshakeTimeout,
	}
	if b.ProxyDialerBuilder != nil {
		// Used for socks5 proxying
		// TODO: use DialContext if x/proxy ever supports it
		proxyDialer, err := b.ProxyDialerBuilder(dialer)
		if err != nil {
			return nil, nil, err
		}
		transport.Dial = proxyDialer.Dial
		transport.DialContext = nil
		transport.Proxy = nil
	}
	if !b.DisableHTTP2 {
		if err := http2.ConfigureTransport(transport); err != nil {
			return nil, nil, werror.Wrap(err, "failed to configure transport for http2")
		}
	}
	if !b.DisableTracing {
		_ = WithMiddleware(&traceMiddleware{ServiceName: b.ServiceName}).applyHTTPClient(b)
	}
	if !b.DisableRecovery {
		_ = WithMiddleware(&recoveryMiddleware{}).applyHTTPClient(b)
	}

	return &http.Client{
		Timeout:   b.Timeout,
		Transport: transport,
	}, b.Middlewares, nil
}<|MERGE_RESOLUTION|>--- conflicted
+++ resolved
@@ -49,10 +49,10 @@
 	Middlewares []Middleware
 
 	// http.Transport modifiers
-<<<<<<< HEAD
 	MaxIdleConns          int
 	MaxIdleConnsPerHost   int
 	Proxy                 func(*http.Request) (*url.URL, error)
+	ProxyDialerBuilder    func(*net.Dialer) (proxy.Dialer, error)
 	TLSClientConfig       *tls.Config
 	DisableHTTP2          bool
 	DisableRecovery       bool
@@ -60,16 +60,6 @@
 	IdleConnTimeout       time.Duration
 	TLSHandshakeTimeout   time.Duration
 	ExpectContinueTimeout time.Duration
-=======
-	MaxIdleConns        int
-	MaxIdleConnsPerHost int
-	Proxy               func(*http.Request) (*url.URL, error)
-	ProxyDialerBuilder  func(*net.Dialer) (proxy.Dialer, error)
-	TLSClientConfig     *tls.Config
-	DisableHTTP2        bool
-	DisableRecovery     bool
-	DisableTracing      bool
->>>>>>> b59d7b42
 
 	// http.Dialer modifiers
 	DialTimeout time.Duration
