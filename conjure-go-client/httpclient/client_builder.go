// Copyright (c) 2018 Palantir Technologies. All rights reserved.
//
// Licensed under the Apache License, Version 2.0 (the "License");
// you may not use this file except in compliance with the License.
// You may obtain a copy of the License at
//
//     http://www.apache.org/licenses/LICENSE-2.0
//
// Unless required by applicable law or agreed to in writing, software
// distributed under the License is distributed on an "AS IS" BASIS,
// WITHOUT WARRANTIES OR CONDITIONS OF ANY KIND, either express or implied.
// See the License for the specific language governing permissions and
// limitations under the License.

// Package httpclient provides round trippers/transport wrappers for http clients.
package httpclient

import (
	"context"
	"net/http"
	"net/url"
	"sort"
	"time"

	"github.com/palantir/conjure-go-runtime/v2/conjure-go-client/httpclient/internal/refreshingclient"
	"github.com/palantir/pkg/bytesbuffers"
	"github.com/palantir/pkg/metrics"
	"github.com/palantir/pkg/refreshable"
	"github.com/palantir/pkg/tlsconfig"
	werror "github.com/palantir/witchcraft-go-error"
	"github.com/palantir/witchcraft-go-logging/wlog/svclog/svc1log"
)

const (
	defaultDialTimeout           = 5 * time.Second
	defaultHTTPTimeout           = 60 * time.Second
	defaultKeepAlive             = 30 * time.Second
	defaultIdleConnTimeout       = 90 * time.Second
	defaultTLSHandshakeTimeout   = 10 * time.Second
	defaultExpectContinueTimeout = 1 * time.Second
	defaultMaxIdleConns          = 200
	defaultMaxIdleConnsPerHost   = 100
	defaultInitialBackoff        = 2 * time.Second
	defaultMaxBackoff            = 250 * time.Millisecond
	defaultMultiplier            = float64(2)
	defaultRandomization         = 0.15
)

type clientBuilder struct {
	HTTP *httpClientBuilder

	URIs refreshable.StringSlice

	ErrorDecoder ErrorDecoder

	BytesBufferPool bytesbuffers.Pool
	MaxAttempts     refreshable.IntPtr // 0 means no limit. if nil, use 2*len(uris)
	RetryParams     refreshingclient.RefreshableRetryParams
}

type httpClientBuilder struct {
	ServiceNameTag  metrics.Tag // service name is not refreshable.
	Timeout         refreshable.Duration
	DialerParams    refreshingclient.RefreshableDialerParams
	TransportParams refreshingclient.RefreshableTransportParams
	Middlewares     []Middleware

	DisableMetrics      refreshable.Bool
	DisableRecovery     refreshable.Bool
	MetricsTagProviders []TagsProvider

	// These fields are not in configuration so not actually refreshed anywhere,
	// but treat them as refreshable in case that ever changes.
	CreateRequestSpan  refreshable.Bool
	InjectTraceHeaders refreshable.Bool
}

func (b *httpClientBuilder) Build(ctx context.Context, params ...HTTPClientParam) (RefreshableHTTPClient, error) {
	for _, p := range params {
		if p == nil {
			continue
		}
		if err := p.applyHTTPClient(b); err != nil {
			return nil, err
		}
	}
	dialer := &metricsWrappedDialer{
		Disabled:       b.DisableMetrics,
		ServiceNameTag: b.ServiceNameTag,
		Dialer:         refreshingclient.NewRefreshableDialer(ctx, b.DialerParams),
	}
	transport := refreshingclient.NewRefreshableTransport(ctx, b.TransportParams, dialer)
	transport = wrapTransport(transport,
		newMetricsMiddleware(b.ServiceNameTag, b.MetricsTagProviders, b.DisableMetrics),
		traceMiddleware{CreateRequestSpan: b.CreateRequestSpan, InjectHeaders: b.InjectTraceHeaders, ServiceName: b.ServiceNameTag.Value()},
		recoveryMiddleware{Disabled: b.DisableRecovery})
	transport = wrapTransport(transport, b.Middlewares...)

	return refreshingclient.NewRefreshableHTTPClient(ctx, transport, b.Timeout), nil
}

// NewClient returns a configured client ready for use.
// We apply "sane defaults" before applying the provided params.
func NewClient(params ...ClientParam) (Client, error) {
	b := newClientBuilder()
	return newClient(context.TODO(), b, params...)
}

// NewClientFromRefreshableConfig returns a configured client ready for use.
// We apply "sane defaults" before applying the provided params.
func NewClientFromRefreshableConfig(ctx context.Context, config RefreshableClientConfig, params ...ClientParam) (Client, error) {
	b := newClientBuilder()
	b, _, err := newClientBuilderFromRefreshableConfig(ctx, config, b, nil)
	if err != nil {
		return nil, err
	}
	return newClient(ctx, b, params...)
}

func newClient(ctx context.Context, b *clientBuilder, params ...ClientParam) (Client, error) {
	for _, p := range params {
		if p == nil {
			continue
		}
		if err := p.apply(b); err != nil {
			return nil, err
		}
	}

	var edm Middleware
	if b.ErrorDecoder != nil {
		edm = errorDecoderMiddleware{errorDecoder: b.ErrorDecoder}
	}

	middleware := b.HTTP.Middlewares
	b.HTTP.Middlewares = nil

	httpClient, err := b.HTTP.Build(ctx)
	if err != nil {
		return nil, err
	}

	return &clientImpl{
		client:                 httpClient,
		uris:                   b.URIs,
		maxAttempts:            b.MaxAttempts,
		retryOptions:           b.RetryParams,
		middlewares:            middleware,
		errorDecoderMiddleware: edm,
		recoveryMiddleware:     &recoveryMiddleware{Disabled: b.HTTP.DisableRecovery},
		bufferPool:             b.BytesBufferPool,
	}, nil
}

<<<<<<< HEAD
=======
func getDefaultHTTPClientBuilder() *httpClientBuilder {
	defaultTLSConfig, _ := tlsconfig.NewClientConfig()
	return &httpClientBuilder{
		// These values are primarily pulled from http.DefaultTransport.
		TLSClientConfig:       defaultTLSConfig,
		Timeout:               1 * time.Minute,
		DialTimeout:           10 * time.Second,
		KeepAlive:             30 * time.Second,
		EnableIPV6:            false,
		DisableHTTP2:          false,
		IdleConnTimeout:       90 * time.Second,
		TLSHandshakeTimeout:   10 * time.Second,
		ExpectContinueTimeout: 1 * time.Second,
		// These are higher than the defaults, but match Java and
		// heuristically work better for our relatively large services.
		MaxIdleConns:        200,
		MaxIdleConnsPerHost: 100,
	}
}

>>>>>>> 1dc46f1f
// NewHTTPClient returns a configured http client ready for use.
// We apply "sane defaults" before applying the provided params.
func NewHTTPClient(params ...HTTPClientParam) (*http.Client, error) {
	b := newClientBuilder()
	provider, err := b.HTTP.Build(context.TODO(), params...)
	if err != nil {
		return nil, err
	}
	return provider.CurrentHTTPClient(), nil
}

// RefreshableHTTPClient exposes the internal interface
type RefreshableHTTPClient = refreshingclient.RefreshableHTTPClient

// NewHTTPClientFromRefreshableConfig returns a configured http client ready for use.
// We apply "sane defaults" before applying the provided params.
func NewHTTPClientFromRefreshableConfig(ctx context.Context, config RefreshableClientConfig, params ...HTTPClientParam) (RefreshableHTTPClient, error) {
	b := newClientBuilder()
	b, _, err := newClientBuilderFromRefreshableConfig(ctx, config, b, nil)
	if err != nil {
		return nil, err
	}
	return b.HTTP.Build(ctx, params...)
}

func newClientBuilder() *clientBuilder {
	defaultTLSConfig, _ := tlsconfig.NewClientConfig()
	return &clientBuilder{
		HTTP: &httpClientBuilder{
			ServiceNameTag: metrics.Tag{},
			Timeout:        refreshable.NewDuration(refreshable.NewDefaultRefreshable(defaultHTTPTimeout)),
			DialerParams: refreshingclient.RefreshableDialerParams{Refreshable: refreshable.NewDefaultRefreshable(refreshingclient.DialerParams{
				DialTimeout:   defaultDialTimeout,
				KeepAlive:     defaultKeepAlive,
				SocksProxyURL: nil,
			})},
			TransportParams: refreshingclient.RefreshableTransportParams{Refreshable: refreshable.NewDefaultRefreshable(refreshingclient.TransportParams{
				ServiceNameTag:        metrics.Tag{},
				MaxIdleConns:          defaultMaxIdleConns,
				MaxIdleConnsPerHost:   defaultMaxIdleConnsPerHost,
				DisableHTTP2:          false,
				DisableKeepAlives:     false,
				IdleConnTimeout:       defaultIdleConnTimeout,
				ExpectContinueTimeout: defaultExpectContinueTimeout,
				ResponseHeaderTimeout: 0,
				TLSHandshakeTimeout:   defaultTLSHandshakeTimeout,
				HTTPProxyURL:          nil,
				ProxyFromEnvironment:  true,
				TLSConfig:             defaultTLSConfig,
			})},
			CreateRequestSpan:   refreshable.NewBool(refreshable.NewDefaultRefreshable(true)),
			InjectTraceHeaders:  refreshable.NewBool(refreshable.NewDefaultRefreshable(true)),
			DisableMetrics:      refreshable.NewBool(refreshable.NewDefaultRefreshable(false)),
			DisableRecovery:     refreshable.NewBool(refreshable.NewDefaultRefreshable(false)),
			MetricsTagProviders: nil,
			Middlewares:         nil,
		},
		URIs:            nil,
		BytesBufferPool: nil,
		ErrorDecoder:    restErrorDecoder{},
		MaxAttempts:     refreshable.NewIntPtr(refreshable.NewDefaultRefreshable((*int)(nil))),
		RetryParams: refreshingclient.RefreshableRetryParams{
			Refreshable: refreshable.NewDefaultRefreshable(refreshingclient.RetryParams{
				InitialBackoff:      newDurationPtr(defaultInitialBackoff),
				MaxBackoff:          newDurationPtr(defaultMaxBackoff),
				Multiplier:          newFloatPtr(defaultMultiplier),
				RandomizationFactor: newFloatPtr(defaultRandomization),
			}),
		},
	}
}

// validParamsSnapshot represents a set of fields derived from a snapshot of ClientConfig.
// It is designed for use within a refreshable: fields are comparable with reflect.DeepEqual
// so unnecessary updates are not pushed to subscribers.
type validParamsSnapshot struct {
	dialer         refreshingclient.DialerParams
	disableMetrics bool
	maxAttempts    *int
	metricsTags    metrics.Tags
	retry          refreshingclient.RetryParams
	timeout        time.Duration
	transport      refreshingclient.TransportParams
	uris           []string
}

func newClientBuilderFromRefreshableConfig(ctx context.Context, config RefreshableClientConfig, b *clientBuilder, reloadErrorSubmitter func(error)) (_ *clientBuilder, reloadError func() error, err error) {
	serviceNameTag, err := metrics.NewTag(MetricTagServiceName, config.CurrentClientConfig().ServiceName)
	if err != nil {
		return nil, nil, werror.Wrap(err, "invalid service name metrics tag")
	}
	config.ServiceName().SubscribeToString(func(s string) {
		svc1log.FromContext(ctx).Warn("Service name changed but can not be live-reloaded.",
			svc1log.SafeParam("existingServiceName", serviceNameTag.Value()),
			svc1log.SafeParam("updatedServiceName", s))
	})

	refreshingParams, err := refreshable.NewMapValidatingRefreshable(config, func(i interface{}) (interface{}, error) {
		p, err := newValidParamsSnapshot(ctx, i.(ClientConfig), serviceNameTag)
		if reloadErrorSubmitter != nil {
			reloadErrorSubmitter(err)
		}
		return p, err
	})
	if err != nil {
		return nil, nil, err
	}
	b.HTTP.DialerParams.Refreshable = mapValidParamsSnapshot(refreshingParams, func(params validParamsSnapshot) interface{} {
		return params.dialer
	})
	b.HTTP.TransportParams.Refreshable = mapValidParamsSnapshot(refreshingParams, func(params validParamsSnapshot) interface{} {
		return params.transport
	})
	b.HTTP.Timeout = refreshable.NewDuration(mapValidParamsSnapshot(refreshingParams, func(params validParamsSnapshot) interface{} {
		return params.timeout
	}))
	b.HTTP.DisableMetrics = refreshable.NewBool(mapValidParamsSnapshot(refreshingParams, func(params validParamsSnapshot) interface{} {
		return params.disableMetrics
	}))
	b.HTTP.MetricsTagProviders = append(b.HTTP.MetricsTagProviders, refreshableMetricsTagsProvider{Refreshable: mapValidParamsSnapshot(refreshingParams, func(params validParamsSnapshot) interface{} {
		return params.metricsTags
	})})
	b.HTTP.ServiceNameTag = serviceNameTag

	b.MaxAttempts = refreshable.NewIntPtr(mapValidParamsSnapshot(refreshingParams, func(params validParamsSnapshot) interface{} {
		return params.maxAttempts
	}))
	b.RetryParams.Refreshable = mapValidParamsSnapshot(refreshingParams, func(params validParamsSnapshot) interface{} {
		return params.retry
	})
	b.URIs = refreshable.NewStringSlice(mapValidParamsSnapshot(refreshingParams, func(params validParamsSnapshot) interface{} {
		return params.uris
	}))

	return b, refreshingParams.LastValidateErr, nil
}

func newValidParamsSnapshot(ctx context.Context, config ClientConfig, serviceNameTag metrics.Tag) (validParamsSnapshot, error) {
	dialer := refreshingclient.DialerParams{
		DialTimeout: derefDurationPtr(config.ConnectTimeout, defaultDialTimeout),
		KeepAlive:   defaultKeepAlive,
	}

	tlsConfig, err := newTLSConfig(config.Security)
	if err != nil {
		return validParamsSnapshot{}, err
	}

	transport := refreshingclient.TransportParams{
		ServiceNameTag:        serviceNameTag,
		MaxIdleConns:          derefIntPtr(config.MaxIdleConns, defaultMaxIdleConns),
		MaxIdleConnsPerHost:   derefIntPtr(config.MaxIdleConnsPerHost, defaultMaxIdleConnsPerHost),
		DisableHTTP2:          derefBoolPtr(config.DisableHTTP2, false),
		IdleConnTimeout:       derefDurationPtr(config.IdleConnTimeout, defaultIdleConnTimeout),
		ExpectContinueTimeout: derefDurationPtr(config.ExpectContinueTimeout, defaultExpectContinueTimeout),
		ProxyFromEnvironment:  derefBoolPtr(config.ProxyFromEnvironment, false),
		TLSConfig:             tlsConfig,
		TLSHandshakeTimeout:   derefDurationPtr(config.TLSHandshakeTimeout, defaultTLSHandshakeTimeout),
	}

	if config.ProxyURL != nil {
		proxyURL, err := url.ParseRequestURI(*config.ProxyURL)
		if err != nil {
			return validParamsSnapshot{}, werror.WrapWithContextParams(ctx, err, "invalid proxy url")
		}
		switch proxyURL.Scheme {
		case "http", "https":
			transport.HTTPProxyURL = proxyURL
		case "socks5", "socks5h":
			dialer.SocksProxyURL = proxyURL
		default:
			return validParamsSnapshot{}, werror.WrapWithContextParams(ctx, err, "invalid proxy url: only http(s) and socks5 are supported")
		}
	}

	disableMetrics := config.Metrics.Enabled != nil && !*config.Metrics.Enabled

	metricsTags, err := metrics.NewTags(config.Metrics.Tags)
	if err != nil {
		return validParamsSnapshot{}, err
	}

	multiplier := defaultMultiplier
	randomization := defaultRandomization
	var maxAttempts *int
	if config.MaxNumRetries != nil {
		a := *config.MaxNumRetries + 1
		maxAttempts = &a
	}
	retry := refreshingclient.RetryParams{
		InitialBackoff:      config.InitialBackoff,
		MaxBackoff:          config.MaxBackoff,
		Multiplier:          &multiplier,
		RandomizationFactor: &randomization,
	}

	timeout := defaultHTTPTimeout
	if config.ReadTimeout != nil || config.WriteTimeout != nil {
		rt := derefDurationPtr(config.ReadTimeout, 0)
		wt := derefDurationPtr(config.WriteTimeout, 0)
		// return max of read and write
		if rt > wt {
			timeout = rt
		} else {
			timeout = wt
		}
	}

	var uris []string
	for _, uriStr := range config.URIs {
		if uriStr == "" {
			continue
		}
		if _, err := url.ParseRequestURI(uriStr); err != nil {
			return validParamsSnapshot{}, werror.WrapWithContextParams(ctx, err, "invalid url")
		}
		uris = append(uris, uriStr)
	}
	sort.Strings(uris)

	return validParamsSnapshot{
		dialer:         dialer,
		disableMetrics: disableMetrics,
		maxAttempts:    maxAttempts,
		metricsTags:    metricsTags,
		retry:          retry,
		timeout:        timeout,
		transport:      transport,
		uris:           uris,
	}, nil
}

func mapValidParamsSnapshot(r refreshable.Refreshable, mapFn func(params validParamsSnapshot) interface{}) refreshable.Refreshable {
	return r.Map(func(i interface{}) interface{} {
		return mapFn(i.(validParamsSnapshot))
	})
}

func newDurationPtr(dur time.Duration) *time.Duration {
	return &dur
}

func derefDurationPtr(durPtr *time.Duration, defaultVal time.Duration) time.Duration {
	if durPtr == nil {
		return defaultVal
	}
	return *durPtr
}

func derefIntPtr(intPtr *int, defaultVal int) int {
	if intPtr == nil {
		return defaultVal
	}
	return *intPtr
}

func derefBoolPtr(boolPtr *bool, defaultVal bool) bool {
	if boolPtr == nil {
		return defaultVal
	}
	return *boolPtr
}

func newFloatPtr(f float64) *float64 {
	return &f
}<|MERGE_RESOLUTION|>--- conflicted
+++ resolved
@@ -32,7 +32,7 @@
 )
 
 const (
-	defaultDialTimeout           = 5 * time.Second
+	defaultDialTimeout           = 10 * time.Second
 	defaultHTTPTimeout           = 60 * time.Second
 	defaultKeepAlive             = 30 * time.Second
 	defaultIdleConnTimeout       = 90 * time.Second
@@ -152,29 +152,6 @@
 	}, nil
 }
 
-<<<<<<< HEAD
-=======
-func getDefaultHTTPClientBuilder() *httpClientBuilder {
-	defaultTLSConfig, _ := tlsconfig.NewClientConfig()
-	return &httpClientBuilder{
-		// These values are primarily pulled from http.DefaultTransport.
-		TLSClientConfig:       defaultTLSConfig,
-		Timeout:               1 * time.Minute,
-		DialTimeout:           10 * time.Second,
-		KeepAlive:             30 * time.Second,
-		EnableIPV6:            false,
-		DisableHTTP2:          false,
-		IdleConnTimeout:       90 * time.Second,
-		TLSHandshakeTimeout:   10 * time.Second,
-		ExpectContinueTimeout: 1 * time.Second,
-		// These are higher than the defaults, but match Java and
-		// heuristically work better for our relatively large services.
-		MaxIdleConns:        200,
-		MaxIdleConnsPerHost: 100,
-	}
-}
-
->>>>>>> 1dc46f1f
 // NewHTTPClient returns a configured http client ready for use.
 // We apply "sane defaults" before applying the provided params.
 func NewHTTPClient(params ...HTTPClientParam) (*http.Client, error) {
