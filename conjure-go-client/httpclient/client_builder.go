// Copyright (c) 2018 Palantir Technologies. All rights reserved.
//
// Licensed under the Apache License, Version 2.0 (the "License");
// you may not use this file except in compliance with the License.
// You may obtain a copy of the License at
//
//     http://www.apache.org/licenses/LICENSE-2.0
//
// Unless required by applicable law or agreed to in writing, software
// distributed under the License is distributed on an "AS IS" BASIS,
// WITHOUT WARRANTIES OR CONDITIONS OF ANY KIND, either express or implied.
// See the License for the specific language governing permissions and
// limitations under the License.

// Package httpclient provides round trippers/transport wrappers for http clients.
package httpclient

import (
	"context"
	"crypto/tls"
	"net/http"
	"time"

	"github.com/palantir/conjure-go-runtime/v2/conjure-go-client/httpclient/internal"
	"github.com/palantir/conjure-go-runtime/v2/conjure-go-client/httpclient/internal/refreshingclient"
	"github.com/palantir/pkg/bytesbuffers"
	"github.com/palantir/pkg/metrics"
	"github.com/palantir/pkg/refreshable"
	"github.com/palantir/pkg/tlsconfig"
	werror "github.com/palantir/witchcraft-go-error"
)

const (
	defaultDialTimeout           = 10 * time.Second
	defaultHTTPTimeout           = 60 * time.Second
	defaultKeepAlive             = 30 * time.Second
	defaultIdleConnTimeout       = 90 * time.Second
	defaultTLSHandshakeTimeout   = 10 * time.Second
	defaultExpectContinueTimeout = 1 * time.Second
	defaultMaxIdleConns          = 200
	defaultMaxIdleConnsPerHost   = 100
	defaultHTTP2ReadIdleTimeout  = 30 * time.Second
	defaultHTTP2PingTimeout      = 15 * time.Second
	defaultInitialBackoff        = 250 * time.Millisecond
	defaultMaxBackoff            = 2 * time.Second
)

type clientBuilder struct {
	HTTP *httpClientBuilder

	URIs             refreshable.StringSlice
	URIScorerBuilder func([]string) internal.URIScoringMiddleware

	ErrorDecoder ErrorDecoder

	BytesBufferPool bytesbuffers.Pool
	MaxAttempts     refreshable.IntPtr
	RetryParams     refreshingclient.RefreshableRetryParams
}

type httpClientBuilder struct {
	ServiceName     refreshable.String
	Timeout         refreshable.Duration
	DialerParams    refreshingclient.RefreshableDialerParams
	TLSConfig       *tls.Config // If unset, config in TransportParams will be used.
	TransportParams refreshingclient.RefreshableTransportParams
	Middlewares     []Middleware

	DisableMetrics      refreshable.Bool
	MetricsTagProviders []TagsProvider

	// These middleware options are not refreshed anywhere because they are not in ClientConfig,
	// but they could be made refreshable if ever needed.
	DisableRequestSpan  bool
	DisableRecovery     bool
	DisableTraceHeaders bool
}

func (b *httpClientBuilder) Build(ctx context.Context, params ...HTTPClientParam) (RefreshableHTTPClient, error) {
	for _, p := range params {
		if p == nil {
			continue
		}
		if err := p.applyHTTPClient(b); err != nil {
			return nil, err
		}
	}
<<<<<<< HEAD
	transport := refreshingclient.NewRefreshableTransport(ctx,
		b.TransportParams,
		b.TLSConfig,
		refreshingclient.NewRefreshableDialer(ctx, b.DialerParams))
	transport = wrapTransport(transport, newMetricsMiddleware(b.ServiceName, b.MetricsTagProviders, b.DisableMetrics))
	transport = wrapTransport(transport, newTraceMiddleware(b.ServiceName, b.DisableRequestSpan, b.DisableTraceHeaders))
=======
	var tlsProvider refreshingclient.TLSProvider
	if b.TLSConfig != nil {
		tlsProvider = refreshingclient.NewStaticTLSConfigProvider(b.TLSConfig)
	} else {
		refreshableProvider, err := refreshingclient.NewRefreshableTLSConfig(ctx, b.TransportParams.TLS())
		if err != nil {
			return nil, err
		}
		tlsProvider = refreshableProvider
	}

	dialer := refreshingclient.NewRefreshableDialer(ctx, b.DialerParams)
	transport := refreshingclient.NewRefreshableTransport(ctx, b.TransportParams, tlsProvider, dialer)
	transport = wrapTransport(transport, newMetricsMiddleware(b.ServiceNameTag, b.MetricsTagProviders, b.DisableMetrics))
	transport = wrapTransport(transport, traceMiddleware{
		ServiceName:       b.ServiceNameTag.Value(),
		CreateRequestSpan: b.CreateRequestSpan,
		InjectHeaders:     b.InjectTraceHeaders,
	})
>>>>>>> 780d04bf
	if !b.DisableRecovery {
		transport = wrapTransport(transport, recoveryMiddleware{})
	}
	transport = wrapTransport(transport, b.Middlewares...)

	return refreshingclient.NewRefreshableHTTPClient(transport, b.Timeout), nil
}

// NewClient returns a configured client ready for use.
// We apply "sane defaults" before applying the provided params.
func NewClient(params ...ClientParam) (Client, error) {
	b := newClientBuilder()
	return newClient(context.TODO(), b, params...)
}

// NewClientFromRefreshableConfig returns a configured client ready for use.
// We apply "sane defaults" before applying the provided params.
func NewClientFromRefreshableConfig(ctx context.Context, config RefreshableClientConfig, params ...ClientParam) (Client, error) {
	b := newClientBuilder()
	if err := newClientBuilderFromRefreshableConfig(ctx, config, b, nil, false); err != nil {
		return nil, err
	}
	return newClient(ctx, b, params...)
}

func newClient(ctx context.Context, b *clientBuilder, params ...ClientParam) (Client, error) {
	for _, p := range params {
		if p == nil {
			continue
		}
		if err := p.apply(b); err != nil {
			return nil, err
		}
	}
	if b.URIs == nil {
		return nil, werror.Error("httpclient URLs must not be empty", werror.SafeParam("serviceName", b.HTTP.ServiceName.CurrentString()))
	}

	var edm Middleware
	if b.ErrorDecoder != nil {
		edm = errorDecoderMiddleware{errorDecoder: b.ErrorDecoder}
	}

	middleware := b.HTTP.Middlewares
	b.HTTP.Middlewares = nil

	httpClient, err := b.HTTP.Build(ctx)
	if err != nil {
		return nil, err
	}

	var recovery Middleware
	if !b.HTTP.DisableRecovery {
		recovery = recoveryMiddleware{}
	}
	uriScorer := internal.NewRefreshableURIScoringMiddleware(b.URIs, func(uris []string) internal.URIScoringMiddleware {
		if b.URIScorerBuilder == nil {
			return internal.NewBalancedURIScoringMiddleware(uris, func() int64 { return time.Now().UnixNano() })
		}
		return b.URIScorerBuilder(uris)
	})
	return &clientImpl{
		client:                 httpClient,
		uriScorer:              uriScorer,
		maxAttempts:            b.MaxAttempts,
		backoffOptions:         b.RetryParams,
		middlewares:            middleware,
		errorDecoderMiddleware: edm,
		recoveryMiddleware:     recovery,
		bufferPool:             b.BytesBufferPool,
	}, nil
}

// NewHTTPClient returns a configured http client ready for use.
// We apply "sane defaults" before applying the provided params.
func NewHTTPClient(params ...HTTPClientParam) (*http.Client, error) {
	b := newClientBuilder()
	provider, err := b.HTTP.Build(context.TODO(), params...)
	if err != nil {
		return nil, err
	}
	return provider.CurrentHTTPClient(), nil
}

// RefreshableHTTPClient exposes the internal interface
type RefreshableHTTPClient = refreshingclient.RefreshableHTTPClient

// NewHTTPClientFromRefreshableConfig returns a configured http client ready for use.
// We apply "sane defaults" before applying the provided params.
func NewHTTPClientFromRefreshableConfig(ctx context.Context, config RefreshableClientConfig, params ...HTTPClientParam) (RefreshableHTTPClient, error) {
	b := newClientBuilder()
	if err := newClientBuilderFromRefreshableConfig(ctx, config, b, nil, true); err != nil {
		return nil, err
	}
	return b.HTTP.Build(ctx, params...)
}

func newClientBuilder() *clientBuilder {
	defaultTLSConfig, _ := tlsconfig.NewClientConfig()
	return &clientBuilder{
		HTTP: &httpClientBuilder{
			ServiceName: refreshable.NewString(refreshable.NewDefaultRefreshable("")),
			Timeout:     refreshable.NewDuration(refreshable.NewDefaultRefreshable(defaultHTTPTimeout)),
			DialerParams: refreshingclient.NewRefreshingDialerParams(refreshable.NewDefaultRefreshable(refreshingclient.DialerParams{
				DialTimeout:   defaultDialTimeout,
				KeepAlive:     defaultKeepAlive,
				SocksProxyURL: nil,
			})),
			TLSConfig: defaultTLSConfig,
			TransportParams: refreshingclient.NewRefreshingTransportParams(refreshable.NewDefaultRefreshable(refreshingclient.TransportParams{
				MaxIdleConns:          defaultMaxIdleConns,
				MaxIdleConnsPerHost:   defaultMaxIdleConnsPerHost,
				DisableHTTP2:          false,
				DisableKeepAlives:     false,
				IdleConnTimeout:       defaultIdleConnTimeout,
				ExpectContinueTimeout: defaultExpectContinueTimeout,
				ResponseHeaderTimeout: 0,
				TLSHandshakeTimeout:   defaultTLSHandshakeTimeout,
				HTTPProxyURL:          nil,
				ProxyFromEnvironment:  true,
				HTTP2ReadIdleTimeout:  defaultHTTP2ReadIdleTimeout,
				HTTP2PingTimeout:      defaultHTTP2PingTimeout,
			})),
			Middlewares:         nil,
			DisableMetrics:      refreshable.NewBool(refreshable.NewDefaultRefreshable(false)),
			MetricsTagProviders: nil,
			DisableRequestSpan:  false,
			DisableRecovery:     false,
			DisableTraceHeaders: false,
		},
		URIs:            nil,
		BytesBufferPool: nil,
		ErrorDecoder:    restErrorDecoder{},
		MaxAttempts:     nil,
		RetryParams: refreshingclient.NewRefreshingRetryParams(refreshable.NewDefaultRefreshable(refreshingclient.RetryParams{
			InitialBackoff: defaultInitialBackoff,
			MaxBackoff:     defaultMaxBackoff,
		})),
	}
}

func newClientBuilderFromRefreshableConfig(ctx context.Context, config RefreshableClientConfig, b *clientBuilder, reloadErrorSubmitter func(error), isHTTPClient bool) error {
<<<<<<< HEAD
	if tlsConfig, err := subscribeTLSConfigUpdateWarning(ctx, config.Security()); err != nil {
		return err
	} else if tlsConfig != nil {
		b.HTTP.TLSConfig = tlsConfig
	}
=======
	var err error
	b.HTTP.ServiceNameTag, err = metrics.NewTag(MetricTagServiceName, config.CurrentClientConfig().ServiceName)
	if err != nil {
		return werror.WrapWithContextParams(ctx, err, "invalid service name metrics tag")
	}
	config.ServiceName().SubscribeToString(func(s string) {
		svc1log.FromContext(ctx).Warn("conjure-go-runtime: Service name changed but can not be live-reloaded.",
			svc1log.SafeParam("existingServiceName", b.HTTP.ServiceNameTag.Value()),
			svc1log.SafeParam("updatedServiceName", s))
	})
>>>>>>> 780d04bf

	refreshingParams, err := refreshable.NewMapValidatingRefreshable(config, func(i interface{}) (interface{}, error) {
		p, err := newValidatedClientParamsFromConfig(ctx, i.(ClientConfig), isHTTPClient)
		if reloadErrorSubmitter != nil {
			reloadErrorSubmitter(err)
		}
		return p, err
	})
	validParams := refreshingclient.NewRefreshingValidatedClientParams(refreshingParams)
	if err != nil {
		return err
	}

	b.HTTP.ServiceName = validParams.ServiceName()
	b.HTTP.DialerParams = validParams.Dialer()
	b.HTTP.TransportParams = validParams.Transport()
	b.HTTP.Timeout = validParams.Timeout()
	b.HTTP.DisableMetrics = validParams.DisableMetrics()
	b.HTTP.MetricsTagProviders = append(b.HTTP.MetricsTagProviders,
		TagsProviderFunc(func(*http.Request, *http.Response, error) metrics.Tags {
			return validParams.CurrentValidatedClientParams().MetricsTags
		}))
	b.HTTP.Middlewares = append(b.HTTP.Middlewares,
		newAuthTokenMiddlewareFromRefreshable(validParams.APIToken()),
		newBasicAuthMiddlewareFromRefreshable(validParams.BasicAuth()))

	b.URIs = validParams.URIs()
	b.MaxAttempts = validParams.MaxAttempts()
	b.RetryParams = validParams.Retry()
	return nil
}<|MERGE_RESOLUTION|>--- conflicted
+++ resolved
@@ -85,14 +85,7 @@
 			return nil, err
 		}
 	}
-<<<<<<< HEAD
-	transport := refreshingclient.NewRefreshableTransport(ctx,
-		b.TransportParams,
-		b.TLSConfig,
-		refreshingclient.NewRefreshableDialer(ctx, b.DialerParams))
-	transport = wrapTransport(transport, newMetricsMiddleware(b.ServiceName, b.MetricsTagProviders, b.DisableMetrics))
-	transport = wrapTransport(transport, newTraceMiddleware(b.ServiceName, b.DisableRequestSpan, b.DisableTraceHeaders))
-=======
+
 	var tlsProvider refreshingclient.TLSProvider
 	if b.TLSConfig != nil {
 		tlsProvider = refreshingclient.NewStaticTLSConfigProvider(b.TLSConfig)
@@ -106,13 +99,8 @@
 
 	dialer := refreshingclient.NewRefreshableDialer(ctx, b.DialerParams)
 	transport := refreshingclient.NewRefreshableTransport(ctx, b.TransportParams, tlsProvider, dialer)
-	transport = wrapTransport(transport, newMetricsMiddleware(b.ServiceNameTag, b.MetricsTagProviders, b.DisableMetrics))
-	transport = wrapTransport(transport, traceMiddleware{
-		ServiceName:       b.ServiceNameTag.Value(),
-		CreateRequestSpan: b.CreateRequestSpan,
-		InjectHeaders:     b.InjectTraceHeaders,
-	})
->>>>>>> 780d04bf
+	transport = wrapTransport(transport, newMetricsMiddleware(b.ServiceName, b.MetricsTagProviders, b.DisableMetrics))
+	transport = wrapTransport(transport, newTraceMiddleware(b.ServiceName, b.DisableRequestSpan, b.DisableTraceHeaders))
 	if !b.DisableRecovery {
 		transport = wrapTransport(transport, recoveryMiddleware{})
 	}
@@ -255,25 +243,6 @@
 }
 
 func newClientBuilderFromRefreshableConfig(ctx context.Context, config RefreshableClientConfig, b *clientBuilder, reloadErrorSubmitter func(error), isHTTPClient bool) error {
-<<<<<<< HEAD
-	if tlsConfig, err := subscribeTLSConfigUpdateWarning(ctx, config.Security()); err != nil {
-		return err
-	} else if tlsConfig != nil {
-		b.HTTP.TLSConfig = tlsConfig
-	}
-=======
-	var err error
-	b.HTTP.ServiceNameTag, err = metrics.NewTag(MetricTagServiceName, config.CurrentClientConfig().ServiceName)
-	if err != nil {
-		return werror.WrapWithContextParams(ctx, err, "invalid service name metrics tag")
-	}
-	config.ServiceName().SubscribeToString(func(s string) {
-		svc1log.FromContext(ctx).Warn("conjure-go-runtime: Service name changed but can not be live-reloaded.",
-			svc1log.SafeParam("existingServiceName", b.HTTP.ServiceNameTag.Value()),
-			svc1log.SafeParam("updatedServiceName", s))
-	})
->>>>>>> 780d04bf
-
 	refreshingParams, err := refreshable.NewMapValidatingRefreshable(config, func(i interface{}) (interface{}, error) {
 		p, err := newValidatedClientParamsFromConfig(ctx, i.(ClientConfig), isHTTPClient)
 		if reloadErrorSubmitter != nil {
