--- conflicted
+++ resolved
@@ -25,11 +25,7 @@
 	"github.com/palantir/pkg/bytesbuffers"
 	"github.com/palantir/pkg/refreshable"
 	werror "github.com/palantir/witchcraft-go-error"
-<<<<<<< HEAD
-=======
 	"github.com/palantir/witchcraft-go-logging/wlog/svclog/svc1log"
-	"github.com/palantir/witchcraft-go-tracing/wtracing"
->>>>>>> f704f92c
 )
 
 // A Client executes requests to a configured service.
@@ -97,7 +93,6 @@
 	var err error
 	var resp *http.Response
 
-<<<<<<< HEAD
 	attempts := 2 * len(uris)
 	if c.maxAttempts != nil {
 		if confMaxAttempts := c.maxAttempts.CurrentIntPtr(); confMaxAttempts != nil {
@@ -106,17 +101,10 @@
 	}
 
 	retrier := internal.NewRequestRetrier(uris, c.backoffOptions.CurrentRetryParams().Start(ctx), attempts)
-	for retrier.ShouldGetNextURI(resp, err) {
-		uri, retryErr := retrier.GetNextURI(ctx, resp, err)
-		if retryErr != nil {
-			return nil, retryErr
-=======
-	retrier := internal.NewRequestRetrier(uris, retry.Start(ctx, c.backoffOptions...), c.maxAttempts)
 	for {
 		uri, isRelocated := retrier.GetNextURI(resp, err)
 		if uri == "" {
 			break
->>>>>>> f704f92c
 		}
 		if err != nil {
 			svc1log.FromContext(ctx).Debug("Retrying request", svc1log.Stacktrace(err))
@@ -227,28 +215,8 @@
 	return werror.Wrap(urlErr.Err, "httpclient request failed", params...)
 }
 
-<<<<<<< HEAD
-func joinURIAndPath(baseURI, reqPath string) (string, error) {
-	uri, err := url.Parse(baseURI)
-	if err != nil {
-		return "", werror.Wrap(err, "failed to parse request URL")
-	}
-
-=======
-func (c *clientImpl) initializeRequestHeaders(ctx context.Context) http.Header {
-	headers := make(http.Header)
-	if !c.disableTraceHeaderPropagation {
-		traceID := wtracing.TraceIDFromContext(ctx)
-		if traceID != "" {
-			headers.Set(traceIDHeaderKey, string(traceID))
-		}
-	}
-	return headers
-}
-
 func joinURIAndPath(baseURI, reqPath string) string {
 	fullURI := strings.TrimRight(baseURI, "/")
->>>>>>> f704f92c
 	if reqPath != "" {
 		fullURI += "/" + strings.TrimLeft(reqPath, "/")
 	}
