// Copyright (c) 2021 Palantir Technologies. All rights reserved.
//
// Licensed under the Apache License, Version 2.0 (the "License");
// you may not use this file except in compliance with the License.
// You may obtain a copy of the License at
//
//     http://www.apache.org/licenses/LICENSE-2.0
//
// Unless required by applicable law or agreed to in writing, software
// distributed under the License is distributed on an "AS IS" BASIS,
// WITHOUT WARRANTIES OR CONDITIONS OF ANY KIND, either express or implied.
// See the License for the specific language governing permissions and
// limitations under the License.

package refreshingclient

import (
	"context"
	"net/http"
	"net/url"
	"time"

	"github.com/palantir/pkg/refreshable"
	"github.com/palantir/witchcraft-go-logging/wlog/svclog/svc1log"
	"golang.org/x/net/http2"
)

type TransportParams struct {
	MaxIdleConns          int
	MaxIdleConnsPerHost   int
	DisableHTTP2          bool
	DisableKeepAlives     bool
	IdleConnTimeout       time.Duration
	ExpectContinueTimeout time.Duration
	ResponseHeaderTimeout time.Duration
	TLSHandshakeTimeout   time.Duration
	HTTPProxyURL          *url.URL `refreshables:",exclude"`
	ProxyFromEnvironment  bool
	HTTP2ReadIdleTimeout  time.Duration
	HTTP2PingTimeout      time.Duration

	TLS TLSParams
}

func NewRefreshableTransport(ctx context.Context, p RefreshableTransportParams, tlsProvider TLSProvider, dialer ContextDialer) http.RoundTripper {
	return &RefreshableTransport{
		Refreshable: p.MapTransportParams(func(p TransportParams) interface{} {
			return newTransport(ctx, p, tlsProvider, dialer)
		}),
	}
}

// ConfigureTransport accepts a mapping function which will be applied to the params value as it is evaluated.
// This can be used to layer/overwrite configuration before building the RefreshableTransportParams.
func ConfigureTransport(r RefreshableTransportParams, mapFn func(p TransportParams) TransportParams) RefreshableTransportParams {
	return NewRefreshingTransportParams(r.MapTransportParams(func(params TransportParams) interface{} {
		return mapFn(params)
	}))
}

// RefreshableTransport implements http.RoundTripper backed by a refreshable *http.Transport.
// The transport and internal dialer are each rebuilt when any of their respective parameters are updated.
type RefreshableTransport struct {
	refreshable.Refreshable // contains *http.Transport
}

func (r *RefreshableTransport) RoundTrip(req *http.Request) (*http.Response, error) {
	return r.Current().(*http.Transport).RoundTrip(req)
}

func newTransport(ctx context.Context, p TransportParams, tlsProvider TLSProvider, dialer ContextDialer) *http.Transport {
	svc1log.FromContext(ctx).Debug("Reconstructing HTTP Transport")
<<<<<<< HEAD

	var transportProxy func(*http.Request) (*url.URL, error)
	if p.HTTPProxyURL != nil {
		transportProxy = func(*http.Request) (*url.URL, error) { return p.HTTPProxyURL, nil }
	} else if p.ProxyFromEnvironment {
		transportProxy = http.ProxyFromEnvironment
	}

=======
	tlsConfig := tlsProvider.GetTLSConfig(ctx)
>>>>>>> 780d04bf
	transport := &http.Transport{
		Proxy:                 transportProxy,
		DialContext:           dialer.DialContext,
		MaxIdleConns:          p.MaxIdleConns,
		MaxIdleConnsPerHost:   p.MaxIdleConnsPerHost,
		TLSClientConfig:       tlsConfig,
		DisableKeepAlives:     p.DisableKeepAlives,
		ExpectContinueTimeout: p.ExpectContinueTimeout,
		IdleConnTimeout:       p.IdleConnTimeout,
		TLSHandshakeTimeout:   p.TLSHandshakeTimeout,
		ResponseHeaderTimeout: p.ResponseHeaderTimeout,
	}

	if !p.DisableHTTP2 {
		// Attempt to configure net/http HTTP/1 Transport to use HTTP/2.
		http2Transport, err := http2.ConfigureTransports(transport)
		if err != nil {
			// ConfigureTransport's only error as of this writing is the idempotent "protocol https already registered."
			// It should never happen in our usage because this is immediately after creation.
			// In case of something unexpected, log it and move on.
			svc1log.FromContext(ctx).Error("failed to configure transport for http2", svc1log.Stacktrace(err))
		} else {
			// ReadIdleTimeout is the amount of time to wait before running periodic health checks (pings)
			// after not receiving a frame from the HTTP/2 connection.
			// Setting this value will enable the health checks and allows broken idle
			// connections to be pruned more quickly, preventing the client from
			// attempting to re-use connections that will no longer work.
			// ref: https://github.com/golang/go/issues/36026
			http2Transport.ReadIdleTimeout = p.HTTP2ReadIdleTimeout

			// PingTimeout configures the amount of time to wait for a ping response (health check)
			// before closing an HTTP/2 connection. The PingTimeout is only valid if
			// the above ReadIdleTimeout is > 0.
			http2Transport.PingTimeout = p.HTTP2PingTimeout
		}
	}

	return transport
}<|MERGE_RESOLUTION|>--- conflicted
+++ resolved
@@ -70,7 +70,6 @@
 
 func newTransport(ctx context.Context, p TransportParams, tlsProvider TLSProvider, dialer ContextDialer) *http.Transport {
 	svc1log.FromContext(ctx).Debug("Reconstructing HTTP Transport")
-<<<<<<< HEAD
 
 	var transportProxy func(*http.Request) (*url.URL, error)
 	if p.HTTPProxyURL != nil {
@@ -79,9 +78,7 @@
 		transportProxy = http.ProxyFromEnvironment
 	}
 
-=======
 	tlsConfig := tlsProvider.GetTLSConfig(ctx)
->>>>>>> 780d04bf
 	transport := &http.Transport{
 		Proxy:                 transportProxy,
 		DialContext:           dialer.DialContext,
