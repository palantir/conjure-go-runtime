--- conflicted
+++ resolved
@@ -53,7 +53,6 @@
 			},
 		},
 		{
-<<<<<<< HEAD
 			Name:  "NoProxy",
 			Param: WithNoProxy(),
 			Test: func(t *testing.T, client *clientImpl) {
@@ -63,8 +62,6 @@
 			},
 		},
 		{
-=======
->>>>>>> f704f92c
 			Name:  "MaxIdleConns",
 			Param: WithMaxIdleConns(100),
 			Test: func(t *testing.T, client *clientImpl) {
@@ -85,7 +82,7 @@
 			Param: nil,
 			Test: func(t *testing.T, client *clientImpl) {
 				require.NoError(t, os.Setenv("https_proxy", testURL.String()))
-				transport := unwrapTransport(client.client.Transport)
+				transport, _ := unwrapTransport(client.client.CurrentHTTPClient().Transport)
 				resp, err := transport.Proxy(&http.Request{URL: testURL})
 				require.NoError(t, err)
 				require.NotNil(t, resp)
@@ -96,7 +93,7 @@
 			Name:  "NoProxy",
 			Param: WithNoProxy(),
 			Test: func(t *testing.T, client *clientImpl) {
-				transport := unwrapTransport(client.client.Transport)
+				transport, _ := unwrapTransport(client.client.CurrentHTTPClient().Transport)
 				proxy := transport.Proxy
 				assert.Nil(t, proxy)
 			},
@@ -117,7 +114,7 @@
 			Name:  "ProxyURL",
 			Param: WithProxyURL(testURL.String()),
 			Test: func(t *testing.T, client *clientImpl) {
-				transport := unwrapTransport(client.client.Transport)
+				transport, _ := unwrapTransport(client.client.CurrentHTTPClient().Transport)
 				resp, err := transport.Proxy(&http.Request{URL: testURL})
 				require.NoError(t, err)
 				require.NotNil(t, resp)
