// Copyright (c) 2018 Palantir Technologies. All rights reserved.
//
// Licensed under the Apache License, Version 2.0 (the "License");
// you may not use this file except in compliance with the License.
// You may obtain a copy of the License at
//
//     http://www.apache.org/licenses/LICENSE-2.0
//
// Unless required by applicable law or agreed to in writing, software
// distributed under the License is distributed on an "AS IS" BASIS,
// WITHOUT WARRANTIES OR CONDITIONS OF ANY KIND, either express or implied.
// See the License for the specific language governing permissions and
// limitations under the License.

package httpclient

import (
	"context"
	"crypto/tls"
	"errors"
	"net"
	"net/http"
	"net/http/httptrace"
	"time"

	"github.com/palantir/conjure-go-runtime/v2/conjure-go-client/httpclient/internal/refreshingclient"
	gometrics "github.com/palantir/go-metrics"
	"github.com/palantir/pkg/metrics"
	"github.com/palantir/pkg/refreshable"
	werror "github.com/palantir/witchcraft-go-error"
)

const (
	MetricTagServiceName = "service-name"
	metricClientResponse = "client.response"
	metricTagFamily      = "family"
	metricTagMethod      = "method"
	metricRPCMethodName  = "method-name"

	MetricTLSHandshakeAttempt = "tls.handshake.attempt"
	MetricTLSHandshakeFailure = "tls.handshake.failure"
	MetricTLSHandshake        = "tls.handshake"
	CipherTagKey              = "cipher"
	NextProtocolTagKey        = "next_protocol"
	TLSVersionTagKey          = "tls_version"

	MetricConnCreate      = "client.connection.create" // monotonic counter of each new request, tagged with reused:true or reused:false
	MetricConnInflight    = "client.connection.in-flight"
	MetricRequestInFlight = "client.request.in-flight"
)

var (
	MetricTagConnectionNew    = metrics.MustNewTag("reused", "false")
	MetricTagConnectionReused = metrics.MustNewTag("reused", "true")

	metricTagFamily1xx     = metrics.MustNewTag(metricTagFamily, "1xx")
	metricTagFamily2xx     = metrics.MustNewTag(metricTagFamily, "2xx")
	metricTagFamily3xx     = metrics.MustNewTag(metricTagFamily, "3xx")
	metricTagFamily4xx     = metrics.MustNewTag(metricTagFamily, "4xx")
	metricTagFamily5xx     = metrics.MustNewTag(metricTagFamily, "5xx")
	metricTagFamilyOther   = metrics.MustNewTag(metricTagFamily, "other")
	metricTagFamilyTimeout = metrics.MustNewTag(metricTagFamily, "timeout")
)

// A TagsProvider returns metrics tags based on an http round trip.
// The 'error' argument is that returned from the request (if any).
type TagsProvider interface {
	Tags(*http.Request, *http.Response, error) metrics.Tags
}

// TagsProviderFunc is a convenience type that implements TagsProvider.
type TagsProviderFunc func(*http.Request, *http.Response, error) metrics.Tags

func (f TagsProviderFunc) Tags(req *http.Request, resp *http.Response, respErr error) metrics.Tags {
	return f(req, resp, respErr)
}

type StaticTagsProvider metrics.Tags

func (s StaticTagsProvider) Tags(_ *http.Request, _ *http.Response, _ error) metrics.Tags {
	return metrics.Tags(s)
}

type refreshableMetricsTagsProvider struct {
	refreshable.Refreshable // contains metrics.Tags
}

func (r refreshableMetricsTagsProvider) Tags(req *http.Request, resp *http.Response) metrics.Tags {
	return r.Current().(metrics.Tags)
}

// MetricsMiddleware updates the "client.response" timer metric on every request.
// By default, metrics are tagged with 'service-name', 'method', and 'family' (of the
// status code). This metric name and tag set matches http-remoting's DefaultHostMetrics:
// https://github.com/palantir/http-remoting/blob/develop/okhttp-clients/src/main/java/com/palantir/remoting3/okhttp/DefaultHostMetrics.java
func MetricsMiddleware(serviceName string, tagProviders ...TagsProvider) (Middleware, error) {
	serviceNameTag, err := metrics.NewTag(MetricTagServiceName, serviceName)
	if err != nil {
		return nil, werror.Wrap(err, "failed to construct service-name metric tag", werror.SafeParam("serviceName", serviceName))
	}
	return newMetricsMiddleware(serviceNameTag, tagProviders, nil), nil
}

func newMetricsMiddleware(serviceNameTag metrics.Tag, tagProviders []TagsProvider, disabled refreshable.Bool) Middleware {
	return &metricsMiddleware{
		Disabled:       disabled,
		ServiceNameTag: serviceNameTag,
		Tags: append(
			tagProviders,
			TagsProviderFunc(tagStatusFamily),
			TagsProviderFunc(tagRequestMethod),
			TagsProviderFunc(tagRequestMethodName),
<<<<<<< HEAD
			TagsProviderFunc(func(*http.Request, *http.Response) metrics.Tags { return metrics.Tags{serviceNameTag} }),
		),
	}
=======
			StaticTagsProvider(metrics.Tags{serviceNameTag}),
		)}, nil
>>>>>>> f704f92c
}

type metricsMiddleware struct {
	Disabled       refreshable.Bool
	ServiceNameTag metrics.Tag
	Tags           []TagsProvider
}

// RoundTrip will emit counter and timer metrics with the name 'mariner.k8sClient.request'
// and k8s for API group, API version, namespace, resource kind, request method, and response status code.
func (h *metricsMiddleware) RoundTrip(req *http.Request, next http.RoundTripper) (*http.Response, error) {
	if h.Disabled != nil && h.Disabled.CurrentBool() {
		// If we have a Disabled refreshable and it is true, no-op.
		return next.RoundTrip(req)
	}

	metrics.FromContext(req.Context()).Counter(MetricRequestInFlight, h.ServiceNameTag).Inc(1)
	start := time.Now()
	tlsMetricsContext := h.tlsTraceContext(req.Context())
	resp, err := next.RoundTrip(req.WithContext(tlsMetricsContext))
	duration := time.Since(start)
	metrics.FromContext(req.Context()).Counter(MetricRequestInFlight, h.ServiceNameTag).Dec(1)

	var tags metrics.Tags
	for _, tagProvider := range h.Tags {
		tags = append(tags, tagProvider.Tags(req, resp, err)...)
	}

	metrics.FromContext(req.Context()).Timer(metricClientResponse, tags...).Update(duration / time.Microsecond)
	return resp, err
}

func tagStatusFamily(_ *http.Request, resp *http.Response, respErr error) metrics.Tags {
	switch {
	case isTimeoutError(respErr):
		return metrics.Tags{metricTagFamilyTimeout}
	case resp == nil, resp.StatusCode < 100, resp.StatusCode > 599:
		return metrics.Tags{metricTagFamilyOther}
	case resp.StatusCode < 200:
		return metrics.Tags{metricTagFamily1xx}
	case resp.StatusCode < 300:
		return metrics.Tags{metricTagFamily2xx}
	case resp.StatusCode < 400:
		return metrics.Tags{metricTagFamily3xx}
	case resp.StatusCode < 500:
		return metrics.Tags{metricTagFamily4xx}
	case resp.StatusCode < 600:
		return metrics.Tags{metricTagFamily5xx}
	}
	// unreachable
	return metrics.Tags{}
}

func tagRequestMethod(req *http.Request, _ *http.Response, _ error) metrics.Tags {
	return metrics.Tags{metrics.MustNewTag(metricTagMethod, req.Method)}
}

func tagRequestMethodName(req *http.Request, _ *http.Response, _ error) metrics.Tags {
	rpcMethodName := getRPCMethodName(req.Context())
	if rpcMethodName == "" {
		return metrics.Tags{metrics.MustNewTag(metricRPCMethodName, "RPCMethodNameMissing")}
	}
	tag, err := metrics.NewTag(metricRPCMethodName, rpcMethodName)
	if err == nil {
		return metrics.Tags{tag}
	}
	return metrics.Tags{metrics.MustNewTag(metricRPCMethodName, "RPCMethodNameInvalid")}
}

func (h *metricsMiddleware) tlsTraceContext(ctx context.Context) context.Context {
	tags := []metrics.Tag{h.ServiceNameTag}
	return httptrace.WithClientTrace(ctx, &httptrace.ClientTrace{
		GotConn: func(info httptrace.GotConnInfo) {
			if info.Reused {
				metrics.FromContext(ctx).Counter(MetricConnCreate, append(tags, MetricTagConnectionReused)...).Inc(1)
			} else {
				metrics.FromContext(ctx).Counter(MetricConnCreate, append(tags, MetricTagConnectionNew)...).Inc(1)
			}
		},
		TLSHandshakeStart: func() {
			metrics.FromContext(ctx).Meter(MetricTLSHandshakeAttempt, tags...).Mark(1)
		},
		TLSHandshakeDone: func(state tls.ConnectionState, err error) {
			cipherSuite := tls.CipherSuiteName(state.CipherSuite)
			if cipherSuite != "" {
				tags = append(tags, metrics.MustNewTag(CipherTagKey, cipherSuite))
			}
			if state.NegotiatedProtocol != "" {
				tags = append(tags, metrics.MustNewTag(NextProtocolTagKey, state.NegotiatedProtocol))
			}
			if tlsVersion := tlsVersionString(state.Version); tlsVersion != "" {
				tags = append(tags, metrics.MustNewTag(TLSVersionTagKey, tlsVersion))
			}
			if err != nil {
				metrics.FromContext(ctx).Meter(MetricTLSHandshakeFailure, tags...).Mark(1)
			} else {
				metrics.FromContext(ctx).Meter(MetricTLSHandshake, tags...).Mark(1)
			}
		},
	})
}

func tlsVersionString(version uint16) string {
	switch version {
	case tls.VersionTLS10:
		return "TLS10"
	case tls.VersionTLS11:
		return "TLS11"
	case tls.VersionTLS12:
		return "TLS12"
	case tls.VersionTLS13:
		return "TLS13"
	}
	return ""
}

// metricsWrappedDialer is a wrapper for net.Dialer that tracks a metric of in-flight connections.
type metricsWrappedDialer struct {
	Disabled       refreshable.Bool
	Dialer         refreshingclient.ContextDialer
	ServiceNameTag metrics.Tag
}

func (d *metricsWrappedDialer) DialContext(ctx context.Context, network, addr string) (net.Conn, error) {
	if d.Disabled != nil && d.Disabled.CurrentBool() {
		return d.Dialer.DialContext(ctx, network, addr)
	}

	conn, err := d.Dialer.DialContext(ctx, network, addr)
	if err != nil {
		return nil, err
	}
	counter := metrics.FromContext(ctx).Counter(MetricConnInflight, d.ServiceNameTag)
	counter.Inc(1)
	return &metricsWrappedConn{Conn: conn, counter: counter}, nil
}

// metricsWrappedConn is a wrapper for net.Conn that decrements the counter on Close().
type metricsWrappedConn struct {
	net.Conn
	counter gometrics.Counter
}

func (m *metricsWrappedConn) Close() error {
	m.counter.Dec(1)
	return m.Conn.Close()
}

func isTimeoutError(respErr error) bool {
	if respErr == nil {
		return false
	}
	rootErr := werror.RootCause(respErr)
	if rootErr == nil {
		return false
	}

	if nerr, ok := rootErr.(net.Error); ok && nerr.Timeout() {
		return true
	}
	if errors.Is(rootErr, context.Canceled) || errors.Is(rootErr, context.DeadlineExceeded) {
		return true
	}
	// N.B. the http package does not expose these error types
	if rootErr.Error() == "net/http: request canceled" || rootErr.Error() == "net/http: request canceled while waiting for connection" {
		return true
	}
	return false
}<|MERGE_RESOLUTION|>--- conflicted
+++ resolved
@@ -85,7 +85,7 @@
 	refreshable.Refreshable // contains metrics.Tags
 }
 
-func (r refreshableMetricsTagsProvider) Tags(req *http.Request, resp *http.Response) metrics.Tags {
+func (r refreshableMetricsTagsProvider) Tags(_ *http.Request, _ *http.Response, _ error) metrics.Tags {
 	return r.Current().(metrics.Tags)
 }
 
@@ -110,14 +110,9 @@
 			TagsProviderFunc(tagStatusFamily),
 			TagsProviderFunc(tagRequestMethod),
 			TagsProviderFunc(tagRequestMethodName),
-<<<<<<< HEAD
-			TagsProviderFunc(func(*http.Request, *http.Response) metrics.Tags { return metrics.Tags{serviceNameTag} }),
+			StaticTagsProvider(metrics.Tags{serviceNameTag}),
 		),
 	}
-=======
-			StaticTagsProvider(metrics.Tags{serviceNameTag}),
-		)}, nil
->>>>>>> f704f92c
 }
 
 type metricsMiddleware struct {
