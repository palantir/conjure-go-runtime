--- conflicted
+++ resolved
@@ -455,7 +455,6 @@
 		}
 		// set refreshables
 		b.uris = config.URIs()
-<<<<<<< HEAD
 
 		// max retries
 		b.maxRetries = refreshable.NewInt(config.MaxNumRetries().MapIntPtr(func(i *int) interface{} {
@@ -467,8 +466,7 @@
 			}
 			return *i
 		}))
-=======
->>>>>>> e961f467
+
 		return nil
 	})
 }