// Copyright (c) 2018 Palantir Technologies. All rights reserved.
//
// Licensed under the Apache License, Version 2.0 (the "License");
// you may not use this file except in compliance with the License.
// You may obtain a copy of the License at
//
//     http://www.apache.org/licenses/LICENSE-2.0
//
// Unless required by applicable law or agreed to in writing, software
// distributed under the License is distributed on an "AS IS" BASIS,
// WITHOUT WARRANTIES OR CONDITIONS OF ANY KIND, either express or implied.
// See the License for the specific language governing permissions and
// limitations under the License.

package httpclient

import (
	"context"
	"crypto/tls"
	"net/http"
	"net/url"
	"time"

	"github.com/palantir/conjure-go-runtime/v2/conjure-go-client/httpclient/internal"
	"github.com/palantir/conjure-go-runtime/v2/conjure-go-client/httpclient/internal/refreshingclient"
	"github.com/palantir/pkg/bytesbuffers"
	"github.com/palantir/pkg/metrics"
	"github.com/palantir/pkg/refreshable"
	werror "github.com/palantir/witchcraft-go-error"
)

// ClientParam is a param that can be used to build
type ClientParam interface {
	apply(builder *clientBuilder) error
}

type HTTPClientParam interface {
	applyHTTPClient(builder *httpClientBuilder) error
}

// ClientOrHTTPClientParam is a param that can be used to build a Client or an http.Client
type ClientOrHTTPClientParam interface {
	ClientParam
	HTTPClientParam
}

// clientParamFunc is a convenience type that helps build a ClientParam. Use when you want a param that can be used to
// build a Client and *not* an http.Client
type clientParamFunc func(builder *clientBuilder) error

func (f clientParamFunc) apply(b *clientBuilder) error {
	return f(b)
}

// httpClientParamFunc is a convenience type that helps build a HTTPClientParam. Use when you want a param that can be used to
// build an http.Client and *not* a Client
type httpClientParamFunc func(builder *httpClientBuilder) error

func (f httpClientParamFunc) applyHTTPClient(b *httpClientBuilder) error {
	return f(b)
}

// clientOrHTTPClientParamFunc is a convenience type that helps build a ClientOrHTTPClientParam. Use when you want a param that can be used to
// either as an Client or a http.Client
type clientOrHTTPClientParamFunc func(builder *httpClientBuilder) error

func (f clientOrHTTPClientParamFunc) apply(b *clientBuilder) error {
	return f(b.HTTP)
}

func (f clientOrHTTPClientParamFunc) applyHTTPClient(b *httpClientBuilder) error {
	return f(b)
}

func WithConfig(c ClientConfig) ClientParam {
	return clientParamFunc(func(b *clientBuilder) error {
		params, err := configToParams(c)
		if err != nil {
			return err
		}
		for _, p := range params {
			if err := p.apply(b); err != nil {
				return err
			}
		}
		return nil
	})
}

func WithConfigForHTTPClient(c ClientConfig) HTTPClientParam {
	return httpClientParamFunc(func(b *httpClientBuilder) error {
		params, err := configToParams(c)
		if err != nil {
			return err
		}
		for _, p := range params {
			httpClientParam, ok := p.(HTTPClientParam)
			if !ok {
				return werror.Error("param from config was not a http client builder param")
			}
			if err := httpClientParam.applyHTTPClient(b); err != nil {
				return err
			}
		}
		return nil
	})
}

func WithServiceName(serviceName string) ClientOrHTTPClientParam {
	return clientOrHTTPClientParamFunc(func(b *httpClientBuilder) error {
		tag, err := metrics.NewTag(MetricTagServiceName, serviceName)
		if err != nil {
			return err
		}
		b.ServiceNameTag = tag
		return nil
	})
}

// WithMiddleware will be invoked for custom HTTP behavior after the
// underlying transport is initialized. Each handler added "wraps" the previous
// round trip, so it will see the request first and the response last.
func WithMiddleware(h Middleware) ClientOrHTTPClientParam {
	return clientOrHTTPClientParamFunc(func(b *httpClientBuilder) error {
		b.Middlewares = append(b.Middlewares, h)
		return nil
	})
}

func WithAddHeader(key, value string) ClientOrHTTPClientParam {
	return WithMiddleware(MiddlewareFunc(func(req *http.Request, next http.RoundTripper) (*http.Response, error) {
		req.Header.Add(key, value)
		return next.RoundTrip(req)
	}))
}

func WithSetHeader(key, value string) ClientOrHTTPClientParam {
	return WithMiddleware(MiddlewareFunc(func(req *http.Request, next http.RoundTripper) (*http.Response, error) {
		req.Header.Set(key, value)
		return next.RoundTrip(req)
	}))
}

// WithAuthToken sets the Authorization header to a static bearerToken.
func WithAuthToken(bearerToken string) ClientOrHTTPClientParam {
	return WithAuthTokenProvider(func(context.Context) (string, error) {
		return bearerToken, nil
	})
}

// WithAuthTokenProvider calls provideToken() and sets the Authorization header.
func WithAuthTokenProvider(provideToken TokenProvider) ClientOrHTTPClientParam {
	return WithMiddleware(&authTokenMiddleware{provideToken: provideToken})
}

// WithUserAgent sets the User-Agent header.
func WithUserAgent(userAgent string) ClientOrHTTPClientParam {
	return WithSetHeader("User-Agent", userAgent)
}

// WithMetrics enables the "client.response" metric. See MetricsMiddleware for details.
// The serviceName will appear as the "service-name" tag.
func WithMetrics(tagProviders ...TagsProvider) ClientOrHTTPClientParam {
	return clientOrHTTPClientParamFunc(func(b *httpClientBuilder) error {
		b.DisableMetrics = refreshable.NewBool(refreshable.NewDefaultRefreshable(false))
		b.MetricsTagProviders = append(b.MetricsTagProviders, tagProviders...)
		return nil
	})
}

// WithBytesBufferPool stores a bytes buffer pool on the client for use in encoding request bodies.
// This prevents allocating a new byte buffer for every request.
func WithBytesBufferPool(pool bytesbuffers.Pool) ClientParam {
	return clientParamFunc(func(b *clientBuilder) error {
		b.BytesBufferPool = pool
		return nil
	})
}

// WithDisablePanicRecovery disables the enabled-by-default panic recovery middleware.
// If the request was otherwise succeeding (err == nil), we return a new werror with
// the recovered object as an unsafe param. If there's an error, we werror.Wrap it.
// If errMiddleware is not nil, it is invoked on the recovered object.
func WithDisablePanicRecovery() ClientOrHTTPClientParam {
	return clientOrHTTPClientParamFunc(func(b *httpClientBuilder) error {
		b.DisableRecovery = true
		return nil
	})
}

// WithDisableTracing disables the enabled-by-default tracing middleware which
// instructs the client to propagate trace information using the go-zipkin libraries
// method of attaching traces to requests. The server at the other end of such a request should
// be instrumented to read zipkin-style headers
//
// If a trace is already attached to a request context, then the trace is continued. Otherwise, no
// trace information is propagate. This will not create a span if one does not exist.
func WithDisableTracing() ClientOrHTTPClientParam {
	return clientOrHTTPClientParamFunc(func(b *httpClientBuilder) error {
		b.CreateRequestSpan = false
		return nil
	})
}

// WithDisableTraceHeaderPropagation disables the enabled-by-default traceId header propagation
// By default, if witchcraft-logging has attached a traceId to the context of the request (for service and request logging),
// then the client will attach this traceId as a header for future services to do the same if desired
func WithDisableTraceHeaderPropagation() ClientOrHTTPClientParam {
	return clientOrHTTPClientParamFunc(func(b *httpClientBuilder) error {
		b.InjectTraceHeaders = false
		return nil
	})
}

// WithHTTPTimeout sets the timeout on the http client.
// If unset, the client defaults to 1 minute.
func WithHTTPTimeout(timeout time.Duration) ClientOrHTTPClientParam {
	return clientOrHTTPClientParamFunc(func(b *httpClientBuilder) error {
		b.Timeout = refreshable.NewDuration(refreshable.NewDefaultRefreshable(timeout))
		return nil
	})
}

// WithDisableHTTP2 skips the default behavior of configuring
// the transport with http2.ConfigureTransport.
func WithDisableHTTP2() ClientOrHTTPClientParam {
	return clientOrHTTPClientParamFunc(func(b *httpClientBuilder) error {
		b.TransportParams = refreshingclient.ConfigureTransport(b.TransportParams, func(p refreshingclient.TransportParams) refreshingclient.TransportParams {
			p.DisableHTTP2 = true
			return p
		})
		return nil
	})
}

// WithHTTP2ReadIdleTimeout configures the HTTP/2 ReadIdleTimeout.
// A ReadIdleTimeout > 0 will enable health checks and allows broken/idle
// connections to be pruned more quickly, preventing the client from
// attempting to re-use connections that will no longer work.
// If the HTTP/2 connection has not received any frames after the ReadIdleTimeout period,
// then periodic pings (health checks) will be sent to the server before attempting to close the connection.
// The amount of time to wait for the ping response can be configured by the WithHTTP2PingTimeout param.
// If unset, the client defaults to 30 seconds, if HTTP2 is enabled.
func WithHTTP2ReadIdleTimeout(timeout time.Duration) ClientOrHTTPClientParam {
	return clientOrHTTPClientParamFunc(func(b *httpClientBuilder) error {
		b.TransportParams = refreshingclient.ConfigureTransport(b.TransportParams, func(p refreshingclient.TransportParams) refreshingclient.TransportParams {
			p.HTTP2ReadIdleTimeout = timeout
			return p
		})
		return nil
	})
}

// WithHTTP2PingTimeout configures the amount of time to wait for a ping response
// before closing an HTTP/2 connection. The PingTimeout is only valid when
// the ReadIdleTimeout is > 0 otherwise pings (health checks) are not enabled.
// If unset, the client defaults to 15 seconds, if HTTP/2 is enabled and the ReadIdleTimeout is > 0.
func WithHTTP2PingTimeout(timeout time.Duration) ClientOrHTTPClientParam {
	return clientOrHTTPClientParamFunc(func(b *httpClientBuilder) error {
		b.TransportParams = refreshingclient.ConfigureTransport(b.TransportParams, func(p refreshingclient.TransportParams) refreshingclient.TransportParams {
			p.HTTP2PingTimeout = timeout
			return p
		})
		return nil
	})
}

// WithMaxIdleConns sets the number of reusable TCP connections the client
// will maintain. If unset, the client defaults to 32.
func WithMaxIdleConns(conns int) ClientOrHTTPClientParam {
	return clientOrHTTPClientParamFunc(func(b *httpClientBuilder) error {
		b.TransportParams = refreshingclient.ConfigureTransport(b.TransportParams, func(p refreshingclient.TransportParams) refreshingclient.TransportParams {
			p.MaxIdleConns = conns
			return p
		})
		return nil
	})
}

// WithMaxIdleConnsPerHost sets the number of reusable TCP connections the client
// will maintain per destination. If unset, the client defaults to 32.
func WithMaxIdleConnsPerHost(conns int) ClientOrHTTPClientParam {
	return clientOrHTTPClientParamFunc(func(b *httpClientBuilder) error {
		b.TransportParams = refreshingclient.ConfigureTransport(b.TransportParams, func(p refreshingclient.TransportParams) refreshingclient.TransportParams {
			p.MaxIdleConnsPerHost = conns
			return p
		})
		return nil
	})
}

// WithNoProxy nils out the Proxy field of the http.Transport,
// ignoring any proxy set in the process's environment.
// If unset, the default is http.ProxyFromEnvironment.
func WithNoProxy() ClientOrHTTPClientParam {
	return clientOrHTTPClientParamFunc(func(b *httpClientBuilder) error {
		b.DialerParams = refreshingclient.ConfigureDialer(b.DialerParams, func(p refreshingclient.DialerParams) refreshingclient.DialerParams {
			p.SocksProxyURL = nil
			return p
		})
		b.TransportParams = refreshingclient.ConfigureTransport(b.TransportParams, func(p refreshingclient.TransportParams) refreshingclient.TransportParams {
			p.HTTPProxyURL = nil
			p.ProxyFromEnvironment = false
			return p
		})
		return nil
	})
}

// WithProxyFromEnvironment can be used to set the HTTP(s) proxy to use
// the Go standard library's http.ProxyFromEnvironment.
func WithProxyFromEnvironment() ClientOrHTTPClientParam {
	return clientOrHTTPClientParamFunc(func(b *httpClientBuilder) error {
		b.TransportParams = refreshingclient.ConfigureTransport(b.TransportParams, func(p refreshingclient.TransportParams) refreshingclient.TransportParams {
			p.ProxyFromEnvironment = true
			return p
		})
		return nil
	})
}

// WithProxyURL can be used to set a socks5 or HTTP(s) proxy.
func WithProxyURL(proxyURLString string) ClientOrHTTPClientParam {
	return clientOrHTTPClientParamFunc(func(b *httpClientBuilder) error {
		proxyURL, err := url.Parse(proxyURLString)
		if err != nil {
			return werror.Wrap(err, "failed to parse proxy url")
		}
		switch proxyURL.Scheme {
		case "http", "https":
			b.TransportParams = refreshingclient.ConfigureTransport(b.TransportParams, func(p refreshingclient.TransportParams) refreshingclient.TransportParams {
				p.HTTPProxyURL = proxyURL
				return p
			})
		case "socks5", "socks5h":
			b.DialerParams = refreshingclient.ConfigureDialer(b.DialerParams, func(p refreshingclient.DialerParams) refreshingclient.DialerParams {
				p.SocksProxyURL = proxyURL
				return p
			})
		default:
			return werror.Error("unrecognized proxy scheme", werror.SafeParam("scheme", proxyURL.Scheme))
		}
		return nil
	})
}

// WithTLSConfig sets the SSL/TLS configuration for the HTTP client's Transport using a copy of the provided config.
// The palantir/pkg/tlsconfig package is recommended to build a tls.Config from sane defaults.
func WithTLSConfig(conf *tls.Config) ClientOrHTTPClientParam {
	return clientOrHTTPClientParamFunc(func(b *httpClientBuilder) error {
		if conf == nil {
			b.TLSConfig = nil
		} else {
			b.TLSConfig = conf.Clone()
		}
		return nil
	})
}

// WithTLSInsecureSkipVerify sets the InsecureSkipVerify field for the HTTP client's tls config.
// This option should only be used in clients that have way to establish trust with servers.
func WithTLSInsecureSkipVerify() ClientOrHTTPClientParam {
	return clientOrHTTPClientParamFunc(func(b *httpClientBuilder) error {
		if b.TLSConfig != nil {
			b.TLSConfig.InsecureSkipVerify = true
		}
		return nil
	})
}

// WithDialTimeout sets the timeout on the Dialer.
// If unset, the client defaults to 30 seconds.
func WithDialTimeout(timeout time.Duration) ClientOrHTTPClientParam {
	return clientOrHTTPClientParamFunc(func(b *httpClientBuilder) error {
		b.DialerParams = refreshingclient.ConfigureDialer(b.DialerParams, func(p refreshingclient.DialerParams) refreshingclient.DialerParams {
			p.DialTimeout = timeout
			return p
		})
		return nil
	})
}

// WithIdleConnTimeout sets the timeout for idle connections.
// If unset, the client defaults to 90 seconds.
func WithIdleConnTimeout(timeout time.Duration) ClientOrHTTPClientParam {
	return clientOrHTTPClientParamFunc(func(b *httpClientBuilder) error {
		b.TransportParams = refreshingclient.ConfigureTransport(b.TransportParams, func(p refreshingclient.TransportParams) refreshingclient.TransportParams {
			p.IdleConnTimeout = timeout
			return p
		})
		return nil
	})
}

// WithTLSHandshakeTimeout sets the timeout for TLS handshakes.
// If unset, the client defaults to 10 seconds.
func WithTLSHandshakeTimeout(timeout time.Duration) ClientOrHTTPClientParam {
	return clientOrHTTPClientParamFunc(func(b *httpClientBuilder) error {
		b.TransportParams = refreshingclient.ConfigureTransport(b.TransportParams, func(p refreshingclient.TransportParams) refreshingclient.TransportParams {
			p.TLSHandshakeTimeout = timeout
			return p
		})
		return nil
	})
}

// WithExpectContinueTimeout sets the timeout to receive the server's first response headers after
// fully writing the request headers if the request has an "Expect: 100-continue" header.
// If unset, the client defaults to 1 second.
func WithExpectContinueTimeout(timeout time.Duration) ClientOrHTTPClientParam {
	return clientOrHTTPClientParamFunc(func(b *httpClientBuilder) error {
		b.TransportParams = refreshingclient.ConfigureTransport(b.TransportParams, func(p refreshingclient.TransportParams) refreshingclient.TransportParams {
			p.ExpectContinueTimeout = timeout
			return p
		})
		return nil
	})
}

// WithResponseHeaderTimeout specifies the amount of time to wait for a server's response headers after fully writing
// the request (including its body, if any). This time does not include the time to read the response body. If unset,
// the client defaults to having no response header timeout.
func WithResponseHeaderTimeout(timeout time.Duration) ClientOrHTTPClientParam {
	return clientOrHTTPClientParamFunc(func(b *httpClientBuilder) error {
		b.TransportParams = refreshingclient.ConfigureTransport(b.TransportParams, func(p refreshingclient.TransportParams) refreshingclient.TransportParams {
			p.ResponseHeaderTimeout = timeout
			return p
		})
		return nil
	})
}

// WithKeepAlive sets the keep alive frequency on the Dialer.
// If unset, the client defaults to 30 seconds.
func WithKeepAlive(keepAlive time.Duration) ClientOrHTTPClientParam {
	return clientOrHTTPClientParamFunc(func(b *httpClientBuilder) error {
		b.DialerParams = refreshingclient.ConfigureDialer(b.DialerParams, func(p refreshingclient.DialerParams) refreshingclient.DialerParams {
			p.KeepAlive = keepAlive
			return p
		})
		return nil
	})
}

// WithBaseURLs sets the base URLs for every request. This is meant to be used in conjunction with WithPath.
func WithBaseURLs(urls []string) ClientParam {
	return clientParamFunc(func(b *clientBuilder) error {
		b.URIs = refreshable.NewStringSlice(refreshable.NewDefaultRefreshable(urls))
		return nil
	})
}

// WithMaxBackoff sets the maximum backoff between retried calls to the same URI.
// Defaults to 2 seconds. <= 0 indicates no limit.
func WithMaxBackoff(maxBackoff time.Duration) ClientParam {
	return clientParamFunc(func(b *clientBuilder) error {
		b.RetryParams = refreshingclient.ConfigureRetry(b.RetryParams, func(p refreshingclient.RetryParams) refreshingclient.RetryParams {
			p.MaxBackoff = maxBackoff
			return p
		})
		return nil
	})
}

// WithInitialBackoff sets the initial backoff between retried calls to the same URI. Defaults to 250ms.
func WithInitialBackoff(initialBackoff time.Duration) ClientParam {
	return clientParamFunc(func(b *clientBuilder) error {
		b.RetryParams = refreshingclient.ConfigureRetry(b.RetryParams, func(p refreshingclient.RetryParams) refreshingclient.RetryParams {
			p.InitialBackoff = initialBackoff
			return p
		})
		return nil
	})
}

// WithMaxRetries sets the maximum number of retries on transport errors for every request. Backoffs are
// also capped at this.
// If unset, the client defaults to 2 * size of URIs
// TODO (#151): Rename to WithMaxAttempts and set maxAttempts directly using the argument provided to the function.
func WithMaxRetries(maxTransportRetries int) ClientParam {
	return clientParamFunc(func(b *clientBuilder) error {
		attempts := maxTransportRetries + 1
		b.MaxAttempts = refreshable.NewIntPtr(refreshable.NewDefaultRefreshable(&attempts))
		return nil
	})
}

// WithUnlimitedRetries sets an unlimited number of retries on transport errors for every request.
// If set, this supersedes any retry limits set with WithMaxRetries.
func WithUnlimitedRetries() ClientParam {
	return clientParamFunc(func(b *clientBuilder) error {
		// max attempts of 0 indicates no limit
		attempts := 0
		b.MaxAttempts = refreshable.NewIntPtr(refreshable.NewDefaultRefreshable(&attempts))
		return nil
	})
}

// WithDisableRestErrors disables the middleware which sets Do()'s returned
// error to a non-nil value in the case of >= 400 HTTP response.
func WithDisableRestErrors() ClientParam {
	return clientParamFunc(func(b *clientBuilder) error {
		b.ErrorDecoder = nil
		return nil
	})
}

// WithDisableKeepAlives disables keep alives on the http transport
func WithDisableKeepAlives() ClientOrHTTPClientParam {
	return clientOrHTTPClientParamFunc(func(b *httpClientBuilder) error {
		b.TransportParams = refreshingclient.ConfigureTransport(b.TransportParams, func(p refreshingclient.TransportParams) refreshingclient.TransportParams {
			p.DisableKeepAlives = true
			return p
		})
		return nil
	})
}

func WithErrorDecoder(errorDecoder ErrorDecoder) ClientParam {
	return clientParamFunc(func(b *clientBuilder) error {
		b.ErrorDecoder = errorDecoder
		return nil
	})
}

// WithBasicAuth sets the request's Authorization header to use HTTP Basic Authentication with the provided username and
// password.
func WithBasicAuth(user, password string) ClientParam {
	return WithMiddleware(&basicAuthMiddleware{provider: func(ctx context.Context) (BasicAuth, error) {
		return BasicAuth{User: user, Password: password}, nil
	}})
}

// WithBalancedURIScoring adds middleware that prioritizes sending requests to URIs with the fewest in-flight requests
// and least recent errors.
// Deprecated: This param is a no-op as balanced URI scoring is the default behavior.
func WithBalancedURIScoring() ClientParam {
	return clientParamFunc(func(b *clientBuilder) error {
		b.URIScorerBuilder = func(uris []string) internal.URIScoringMiddleware {
			return internal.NewBalancedURIScoringMiddleware(uris, func() int64 {
				return time.Now().UnixNano()
			})
		}
		return nil
	})
}

<<<<<<< HEAD
// WithRendezvousHashURIScoring adds middleware that deterministically routes to URIs based on a header.
func WithRendezvousHashURIScoring(hashHeader string) ClientParam {
	return clientParamFunc(func(b *clientBuilder) error {
		b.URIScorerBuilder = func(uris []string) internal.URIScoringMiddleware {
			return internal.NewRendezvousHashURIScoringMiddleware(uris, hashHeader, func() int64 {
=======
// WithRandomURIScoring adds middleware that randomizes the order URIs are prioritized in for each request.
func WithRandomURIScoring() ClientParam {
	return clientParamFunc(func(b *clientBuilder) error {
		b.URIScorerBuilder = func(uris []string) internal.URIScoringMiddleware {
			return internal.NewBalancedURIScoringMiddleware(uris, func() int64 {
>>>>>>> f917a260
				return time.Now().UnixNano()
			})
		}
		return nil
	})
<<<<<<< HEAD
}

func setBasicAuth(h http.Header, username, password string) {
	basicAuthBytes := []byte(username + ":" + password)
	h.Set("Authorization", "Basic "+base64.StdEncoding.EncodeToString(basicAuthBytes))
=======
>>>>>>> f917a260
}<|MERGE_RESOLUTION|>--- conflicted
+++ resolved
@@ -545,30 +545,26 @@
 	})
 }
 
-<<<<<<< HEAD
+// WithRandomURIScoring adds middleware that randomizes the order URIs are prioritized in for each request.
+func WithRandomURIScoring() ClientParam {
+	return clientParamFunc(func(b *clientBuilder) error {
+		b.URIScorerBuilder = func(uris []string) internal.URIScoringMiddleware {
+			return internal.NewBalancedURIScoringMiddleware(uris, func() int64 {
+				return time.Now().UnixNano()
+			})
+		}
+		return nil
+	})
+}
+
 // WithRendezvousHashURIScoring adds middleware that deterministically routes to URIs based on a header.
 func WithRendezvousHashURIScoring(hashHeader string) ClientParam {
 	return clientParamFunc(func(b *clientBuilder) error {
 		b.URIScorerBuilder = func(uris []string) internal.URIScoringMiddleware {
 			return internal.NewRendezvousHashURIScoringMiddleware(uris, hashHeader, func() int64 {
-=======
-// WithRandomURIScoring adds middleware that randomizes the order URIs are prioritized in for each request.
-func WithRandomURIScoring() ClientParam {
-	return clientParamFunc(func(b *clientBuilder) error {
-		b.URIScorerBuilder = func(uris []string) internal.URIScoringMiddleware {
-			return internal.NewBalancedURIScoringMiddleware(uris, func() int64 {
->>>>>>> f917a260
 				return time.Now().UnixNano()
 			})
 		}
 		return nil
 	})
-<<<<<<< HEAD
-}
-
-func setBasicAuth(h http.Header, username, password string) {
-	basicAuthBytes := []byte(username + ":" + password)
-	h.Set("Authorization", "Basic "+base64.StdEncoding.EncodeToString(basicAuthBytes))
-=======
->>>>>>> f917a260
 }