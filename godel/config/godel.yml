plugins:
  resolvers:
    - https://github.com/{{index GroupParts 1}}/{{index GroupParts 2}}/releases/download/v{{Version}}/{{Product}}-{{Version}}-{{OS}}-{{Arch}}.tgz
  plugins:
    - locator:
        id: com.palantir.godel-mod-plugin:mod-plugin:1.34.0
        checksums:
          darwin-amd64: 007c0c920eef87c81fc762ef72bb8eba3a6da38d471ce524674f4ee435de7187
          linux-amd64: e85e1df3a13b6b58719b919a92c12cf7f4b5c9d9afab019e656a38cb65b52e12
    - locator:
<<<<<<< HEAD
        id: com.palantir.godel-refreshables-plugin:refreshables-plugin:0.179.0
        checksums:
          darwin-amd64: 62bb8bece6bfaa69a710e2d185ef7db0cb3bc6545d280b0b1afe17e9d4c4bb92
          linux-amd64: 898207d05dec44142bac3fbc307ad8ffe6be8c3a9dd2280b39a0a5f5c35aeee1
=======
        id: com.palantir.godel-refreshables-plugin:refreshables-plugin:0.180.0
        checksums:
          darwin-amd64: 30b83e4a4ad507bc9754c1c10f63e416d47f56aa8f44c17295eefc2b0448e67f
          linux-amd64: 194037aad1984703c8d691ae307d6bbec4a8808aaeca18c578e9e03cf6c8850f
>>>>>>> d728784d
environment:
  GO111MODULE: "on"
  GOFLAGS: "-mod=vendor"
exclude:
  names:
    - \..+
    - vendor
    - zz_generated_refreshables.go
  paths:
    - godel<|MERGE_RESOLUTION|>--- conflicted
+++ resolved
@@ -8,17 +8,10 @@
           darwin-amd64: 007c0c920eef87c81fc762ef72bb8eba3a6da38d471ce524674f4ee435de7187
           linux-amd64: e85e1df3a13b6b58719b919a92c12cf7f4b5c9d9afab019e656a38cb65b52e12
     - locator:
-<<<<<<< HEAD
-        id: com.palantir.godel-refreshables-plugin:refreshables-plugin:0.179.0
-        checksums:
-          darwin-amd64: 62bb8bece6bfaa69a710e2d185ef7db0cb3bc6545d280b0b1afe17e9d4c4bb92
-          linux-amd64: 898207d05dec44142bac3fbc307ad8ffe6be8c3a9dd2280b39a0a5f5c35aeee1
-=======
         id: com.palantir.godel-refreshables-plugin:refreshables-plugin:0.180.0
         checksums:
           darwin-amd64: 30b83e4a4ad507bc9754c1c10f63e416d47f56aa8f44c17295eefc2b0448e67f
           linux-amd64: 194037aad1984703c8d691ae307d6bbec4a8808aaeca18c578e9e03cf6c8850f
->>>>>>> d728784d
 environment:
   GO111MODULE: "on"
   GOFLAGS: "-mod=vendor"
